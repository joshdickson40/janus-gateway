--- conflicted
+++ resolved
@@ -2486,12 +2486,8 @@
 		/* Backup the actual timestamp and sequence number set by the publisher, in case switching is involved */
 		packet.timestamp = ntohl(packet.data->timestamp);
 		packet.seq_number = ntohs(packet.data->seq_number);
-<<<<<<< HEAD
 		/* Go: some viewers may decide to drop the packet, but that's up to them */
-=======
-		/* Go */
 		janus_mutex_lock_nodebug(&participant->listeners_mutex);
->>>>>>> ad2c1316
 		g_slist_foreach(participant->listeners, janus_videoroom_relay_rtp_packet, &packet);
 		janus_mutex_unlock_nodebug(&participant->listeners_mutex);
 		
