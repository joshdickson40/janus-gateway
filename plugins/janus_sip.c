/*! \file   janus_sip.c
 * \author Lorenzo Miniero <lorenzo@meetecho.com>
 * \copyright GNU General Public License v3
 * \brief  Janus SIP plugin
 * \details  This is a simple SIP plugin for Janus, allowing WebRTC peers
 * to register at a SIP server (e.g., Asterisk) and call SIP user agents
 * through the gateway. Specifically, when attaching to the plugin peers
 * are requested to provide their SIP server credentials, i.e., the address
 * of the SIP server and their username/secret. This results in the plugin
 * registering at the SIP server and acting as a SIP client on behalf of
 * the web peer. Most of the SIP states and lifetime are masked by the plugin,
 * and only the relevant events (e.g., INVITEs and BYEs) and functionality
 * (call, hangup) are made available to the web peer: peers can call
 * extensions at the SIP server or wait for incoming INVITEs, and during
 * a call they can send DTMF tones. Calls can do plain RTP or SDES-SRTP.
 *
 * The concept behind this plugin is to allow different web pages associated
 * to the same peer, and hence the same SIP user, to attach to the plugin
 * at the same time and yet just do a SIP REGISTER once. The same should
 * apply for calls: while an incoming call would be notified to all the
 * web UIs associated to the peer, only one would be able to pick up and
 * answer, in pretty much the same way as SIP forking works but without the
 * need to fork in the same place. This specific functionality, though, has
 * not been implemented as of yet.
 *
 * \todo Only Asterisk and Kamailio have been tested as a SIP server, and
 * specifically only with basic audio calls: this plugin needs some work
 * to make it more stable and reliable.
 *
 * \section sipapi SIP Plugin API
 *
 * All requests you can send in the SIP Plugin API are asynchronous,
 * which means all responses (successes and errors) will be delivered
 * as events with the same transaction.
 *
 * The supported requests are \c register , \c call , \c accept and
 * \c hangup . \c register can be used, as the name suggests, to register
 * a username at a SIP registrar to call and be called; \c call is used
 * to send an INVITE to a different SIP URI through the plugin, while
 * \c accept is used to accept the call in case one is invited instead
 * of inviting; finally, \c hangup can be used to terminate the
 * communication at any time, either to hangup (BYE) an ongoing call or
 * to cancel/decline (CANCEL/BYE) a call that hasn't started yet.
 *
 * Actual API docs: TBD.
 *
 * \ingroup plugins
 * \ref plugins
 */

#include "plugin.h"

#include <arpa/inet.h>
#include <net/if.h>

#include <jansson.h>

#include <sofia-sip/msg_header.h>
#include <sofia-sip/nua.h>
#include <sofia-sip/sdp.h>
#include <sofia-sip/sip_status.h>
#include <sofia-sip/url.h>
#include <sofia-sip/tport_tag.h>
#include <sofia-sip/su_log.h>

#include <srtp/srtp.h>
#include <srtp/crypto_kernel.h>

#include "../debug.h"
#include "../apierror.h"
#include "../config.h"
#include "../mutex.h"
#include "../record.h"
#include "../rtp.h"
#include "../rtcp.h"
#include "../utils.h"


/* Plugin information */
#define JANUS_SIP_VERSION			6
#define JANUS_SIP_VERSION_STRING	"0.0.6"
#define JANUS_SIP_DESCRIPTION		"This is a simple SIP plugin for Janus, allowing WebRTC peers to register at a SIP server and call SIP user agents through the gateway."
#define JANUS_SIP_NAME				"JANUS SIP plugin"
#define JANUS_SIP_AUTHOR			"Meetecho s.r.l."
#define JANUS_SIP_PACKAGE			"janus.plugin.sip"

/* Plugin methods */
janus_plugin *create(void);
int janus_sip_init(janus_callbacks *callback, const char *config_path);
void janus_sip_destroy(void);
int janus_sip_get_api_compatibility(void);
int janus_sip_get_version(void);
const char *janus_sip_get_version_string(void);
const char *janus_sip_get_description(void);
const char *janus_sip_get_name(void);
const char *janus_sip_get_author(void);
const char *janus_sip_get_package(void);
void janus_sip_create_session(janus_plugin_session *handle, int *error);
struct janus_plugin_result *janus_sip_handle_message(janus_plugin_session *handle, char *transaction, char *message, char *sdp_type, char *sdp);
void janus_sip_setup_media(janus_plugin_session *handle);
void janus_sip_incoming_rtp(janus_plugin_session *handle, int video, char *buf, int len);
void janus_sip_incoming_rtcp(janus_plugin_session *handle, int video, char *buf, int len);
void janus_sip_hangup_media(janus_plugin_session *handle);
void janus_sip_destroy_session(janus_plugin_session *handle, int *error);
char *janus_sip_query_session(janus_plugin_session *handle);

/* Plugin setup */
static janus_plugin janus_sip_plugin =
	JANUS_PLUGIN_INIT (
		.init = janus_sip_init,
		.destroy = janus_sip_destroy,

		.get_api_compatibility = janus_sip_get_api_compatibility,
		.get_version = janus_sip_get_version,
		.get_version_string = janus_sip_get_version_string,
		.get_description = janus_sip_get_description,
		.get_name = janus_sip_get_name,
		.get_author = janus_sip_get_author,
		.get_package = janus_sip_get_package,

		.create_session = janus_sip_create_session,
		.handle_message = janus_sip_handle_message,
		.setup_media = janus_sip_setup_media,
		.incoming_rtp = janus_sip_incoming_rtp,
		.incoming_rtcp = janus_sip_incoming_rtcp,
		.hangup_media = janus_sip_hangup_media,
		.destroy_session = janus_sip_destroy_session,
		.query_session = janus_sip_query_session,
	);

/* Plugin creator */
janus_plugin *create(void) {
	JANUS_LOG(LOG_VERB, "%s created!\n", JANUS_SIP_NAME);
	return &janus_sip_plugin;
}

/* Parameter validation */
static struct janus_json_parameter request_parameters[] = {
	{"request", JSON_STRING, JANUS_JSON_PARAM_REQUIRED}
};
static struct janus_json_parameter register_parameters[] = {
	{"type", JSON_STRING, 0},
	{"send_register", JANUS_JSON_BOOL, 0},
	{"sips", JANUS_JSON_BOOL, 0},
	{"username", JSON_STRING, 0},
	{"secret", JSON_STRING, 0},
	{"ha1_secret", JSON_STRING, 0},
	{"authuser", JSON_STRING, 0}
};
static struct janus_json_parameter proxy_parameters[] = {
	{"proxy", JSON_STRING, 0}
};
static struct janus_json_parameter call_parameters[] = {
	{"uri", JSON_STRING, JANUS_JSON_PARAM_REQUIRED},
	{"autoack", JANUS_JSON_BOOL, 0},
	{"headers", JSON_OBJECT, 0},
	{"srtp", JSON_STRING, 0}
};
static struct janus_json_parameter accept_parameters[] = {
	{"srtp", JSON_STRING, 0}
};
static struct janus_json_parameter recording_parameters[] = {
	{"action", JSON_STRING, JANUS_JSON_PARAM_REQUIRED},
	{"audio", JANUS_JSON_BOOL, 0},
	{"video", JANUS_JSON_BOOL, 0},
	{"peer_audio", JANUS_JSON_BOOL, 0},
	{"peer_video", JANUS_JSON_BOOL, 0},
	{"filename", JSON_STRING, 0}
};
static struct janus_json_parameter dtmf_info_parameters[] = {
	{"digit", JSON_STRING, JANUS_JSON_PARAM_REQUIRED},
	{"duration", JSON_INTEGER, JANUS_JSON_PARAM_POSITIVE}
};

/* Useful stuff */
static volatile gint initialized = 0, stopping = 0;
static janus_callbacks *gateway = NULL;

static char local_ip[INET6_ADDRSTRLEN];
static int keepalive_interval = 120;
static gboolean behind_nat = FALSE;
static char *user_agent;
#define JANUS_DEFAULT_REGISTER_TTL	3600
static int register_ttl = JANUS_DEFAULT_REGISTER_TTL;

static GThread *handler_thread;
static GThread *watchdog;
static void *janus_sip_handler(void *data);

typedef struct janus_sip_message {
	janus_plugin_session *handle;
	char *transaction;
	char *message;
	char *sdp_type;
	char *sdp;
} janus_sip_message;
static GAsyncQueue *messages = NULL;
static janus_sip_message exit_message;

static void janus_sip_message_free(janus_sip_message *msg) {
	if(!msg || msg == &exit_message)
		return;

	msg->handle = NULL;

	g_free(msg->transaction);
	msg->transaction = NULL;
	g_free(msg->message);
	msg->message = NULL;
	g_free(msg->sdp_type);
	msg->sdp_type = NULL;
	g_free(msg->sdp);
	msg->sdp = NULL;

	g_free(msg);
}


typedef enum {
	janus_sip_registration_status_disabled = -2,
	janus_sip_registration_status_failed = -1,
	janus_sip_registration_status_unregistered = 0,
	janus_sip_registration_status_registering,
	janus_sip_registration_status_registered,
	janus_sip_registration_status_unregistering,
} janus_sip_registration_status;

static const char *janus_sip_registration_status_string(janus_sip_registration_status status) {
	switch(status) {
		case janus_sip_registration_status_disabled:
			return "disabled";
		case janus_sip_registration_status_failed:
			return "failed";
		case janus_sip_registration_status_unregistered:
			return "unregistered";
		case janus_sip_registration_status_registering:
			return "registering";
		case janus_sip_registration_status_registered:
			return "registered";
		case janus_sip_registration_status_unregistering:
			return "unregistering";
		default:
			return "unknown";
	}
}


typedef enum {
	janus_sip_call_status_idle = 0,
	janus_sip_call_status_inviting,
	janus_sip_call_status_invited,
	janus_sip_call_status_incall,
	janus_sip_call_status_closing,
} janus_sip_call_status;

static const char *janus_sip_call_status_string(janus_sip_call_status status) {
	switch(status) {
		case janus_sip_call_status_idle:
			return "idle";
		case janus_sip_call_status_inviting:
			return "inviting";
		case janus_sip_call_status_invited:
			return "invited";
		case janus_sip_call_status_incall:
			return "incall";
		case janus_sip_call_status_closing:
			return "closing";
		default:
			return "unknown";
	}
}


/* Sofia stuff */
typedef struct ssip_s ssip_t;
typedef struct ssip_oper_s ssip_oper_t;

typedef enum {
	janus_sip_secret_type_plaintext = 1,
	janus_sip_secret_type_hashed = 2,
	janus_sip_secret_type_unknown
} janus_sip_secret_type;

typedef struct janus_sip_account {
	char *identity;
	char *user_agent;		/* Used to override the general UA string */
	gboolean sips;
	char *username;
	char *display_name;		/* Used for outgoing calls in the From header */
	char *authuser;			/**< username to use for authentication */
	char *secret;
	janus_sip_secret_type secret_type;
	int sip_port;
	char *proxy;
	janus_sip_registration_status registration_status;
} janus_sip_account;

typedef struct janus_sip_media {
	char *remote_ip;
	int ready:1;
	gboolean autoack;
	gboolean require_srtp, has_srtp_local, has_srtp_remote;
	int has_audio:1;
	int audio_rtp_fd, audio_rtcp_fd;
	int local_audio_rtp_port, remote_audio_rtp_port;
	int local_audio_rtcp_port, remote_audio_rtcp_port;
	guint32 audio_ssrc, audio_ssrc_peer;
	int audio_pt;
	const char *audio_pt_name;
	srtp_t audio_srtp_in, audio_srtp_out;
	srtp_policy_t audio_remote_policy, audio_local_policy;
	int audio_srtp_suite_in, audio_srtp_suite_out;
	int has_video:1;
	int video_rtp_fd, video_rtcp_fd;
	int local_video_rtp_port, remote_video_rtp_port;
	int local_video_rtcp_port, remote_video_rtcp_port;
	guint32 video_ssrc, video_ssrc_peer;
	int video_pt;
	const char *video_pt_name;
	srtp_t video_srtp_in, video_srtp_out;
	srtp_policy_t video_remote_policy, video_local_policy;
	int video_srtp_suite_in, video_srtp_suite_out;
} janus_sip_media;

typedef struct janus_sip_session {
	janus_plugin_session *handle;
	ssip_t *stack;
	janus_sip_account account;
	janus_sip_call_status status;
	janus_sip_media media;
	char *transaction;
	char *callee;
	char *callid;
	janus_recorder *arc;		/* The Janus recorder instance for this user's audio, if enabled */
	janus_recorder *arc_peer;	/* The Janus recorder instance for the peer's audio, if enabled */
	janus_recorder *vrc;		/* The Janus recorder instance for this user's video, if enabled */
	janus_recorder *vrc_peer;	/* The Janus recorder instance for the peer's video, if enabled */
	janus_mutex rec_mutex;		/* Mutex to protect the recorders from race conditions */
	volatile gint hangingup;
	gint64 destroyed;	/* Time at which this session was marked as destroyed */
	janus_mutex mutex;
} janus_sip_session;
static GHashTable *sessions;
static GList *old_sessions;
static GHashTable *identities;
static GHashTable *callids;
static janus_mutex sessions_mutex;


#undef SU_ROOT_MAGIC_T
#define SU_ROOT_MAGIC_T	ssip_t
#undef NUA_MAGIC_T
#define NUA_MAGIC_T		ssip_t
#undef NUA_HMAGIC_T
#define NUA_HMAGIC_T	ssip_oper_t

struct ssip_s {
	su_home_t s_home[1];
	su_root_t *s_root;
	nua_t *s_nua;
	nua_handle_t *s_nh_r, *s_nh_i;
	janus_sip_session *session;
};


/* SRTP stuff (in case we need SDES) */
#define SRTP_MASTER_KEY_LENGTH	16
#define SRTP_MASTER_SALT_LENGTH	14
#define SRTP_MASTER_LENGTH (SRTP_MASTER_KEY_LENGTH + SRTP_MASTER_SALT_LENGTH)
static const char *janus_sip_srtp_error[] =
{
	"err_status_ok",
	"err_status_fail",
	"err_status_bad_param",
	"err_status_alloc_fail",
	"err_status_dealloc_fail",
	"err_status_init_fail",
	"err_status_terminus",
	"err_status_auth_fail",
	"err_status_cipher_fail",
	"err_status_replay_fail",
	"err_status_replay_old",
	"err_status_algo_fail",
	"err_status_no_such_op",
	"err_status_no_ctx",
	"err_status_cant_check",
	"err_status_key_expired",
	"err_status_socket_err",
	"err_status_signal_err",
	"err_status_nonce_bad",
	"err_status_read_fail",
	"err_status_write_fail",
	"err_status_parse_err",
	"err_status_encode_err",
	"err_status_semaphore_err",
	"err_status_pfkey_err",
};
static const gchar *janus_sip_get_srtp_error(int error) {
	if(error < 0 || error > 24)
		return NULL;
	return janus_sip_srtp_error[error];
}
static int janus_sip_srtp_set_local(janus_sip_session *session, gboolean video, char **crypto) {
	if(session == NULL)
		return -1;
	/* Generate key/salt */
	uint8_t *key = g_malloc0(SRTP_MASTER_LENGTH);
	crypto_get_random(key, SRTP_MASTER_LENGTH);
	/* Set SRTP policies */
	srtp_policy_t *policy = video ? &session->media.video_local_policy : &session->media.audio_local_policy;
	crypto_policy_set_rtp_default(&(policy->rtp));
	crypto_policy_set_rtcp_default(&(policy->rtcp));
	policy->ssrc.type = ssrc_any_inbound;
	policy->key = key;
	policy->next = NULL;
	/* Create SRTP context */
	err_status_t res = srtp_create(video ? &session->media.video_srtp_out : &session->media.audio_srtp_out, policy);
	if(res != err_status_ok) {
		/* Something went wrong... */
		JANUS_LOG(LOG_ERR, "Oops, error creating outbound SRTP session: %d (%s)\n", res, janus_sip_get_srtp_error(res));
		g_free(key);
		policy->key = NULL;
		return -2;
	}
	/* Base64 encode the salt */
	*crypto = g_base64_encode(key, SRTP_MASTER_LENGTH);
	if((video && session->media.video_srtp_out) || (!video && session->media.audio_srtp_out)) {
		JANUS_LOG(LOG_VERB, "%s outbound SRTP session created\n", video ? "Video" : "Audio");
	}
	return 0;
}
static int janus_sip_srtp_set_remote(janus_sip_session *session, gboolean video, const char *crypto, int suite) {
	if(session == NULL || crypto == NULL)
		return -1;
	/* Base64 decode the crypto string and set it as the remote SRTP context */
	gsize len = 0;
	guchar *decoded = g_base64_decode(crypto, &len);
	if(len < SRTP_MASTER_LENGTH) {
		/* FIXME Can this happen? */
		g_free(decoded);
		return -2;
	}
	/* Set SRTP policies */
	srtp_policy_t *policy = video ? &session->media.video_remote_policy : &session->media.audio_remote_policy;
	crypto_policy_set_rtp_default(&(policy->rtp));
	crypto_policy_set_rtcp_default(&(policy->rtcp));
	if(suite == 32) {
		crypto_policy_set_aes_cm_128_hmac_sha1_32(&(policy->rtp));
		crypto_policy_set_aes_cm_128_hmac_sha1_32(&(policy->rtcp));
	} else if(suite == 80) {
		crypto_policy_set_aes_cm_128_hmac_sha1_80(&(policy->rtp));
		crypto_policy_set_aes_cm_128_hmac_sha1_80(&(policy->rtcp));
	}
	policy->ssrc.type = ssrc_any_inbound;
	policy->key = decoded;
	policy->next = NULL;
	/* Create SRTP context */
	err_status_t res = srtp_create(video ? &session->media.video_srtp_in : &session->media.audio_srtp_in, policy);
	if(res != err_status_ok) {
		/* Something went wrong... */
		JANUS_LOG(LOG_ERR, "Oops, error creating inbound SRTP session: %d (%s)\n", res, janus_sip_get_srtp_error(res));
		g_free(decoded);
		policy->key = NULL;
		return -2;
	}
	if((video && session->media.video_srtp_in) || (!video && session->media.audio_srtp_in)) {
		JANUS_LOG(LOG_VERB, "%s inbound SRTP session created\n", video ? "Video" : "Audio");
	}
	return 0;
}
static void janus_sip_srtp_cleanup(janus_sip_session *session) {
	if(session == NULL)
		return;
	session->media.autoack = TRUE;
	session->media.require_srtp = FALSE;
	session->media.has_srtp_local = FALSE;
	session->media.has_srtp_remote = FALSE;
	/* Audio */
	if(session->media.audio_srtp_out)
		srtp_dealloc(session->media.audio_srtp_out);
	session->media.audio_srtp_out = NULL;
	g_free(session->media.audio_local_policy.key);
	session->media.audio_local_policy.key = NULL;
	session->media.audio_srtp_suite_out = 0;
	if(session->media.audio_srtp_in)
		srtp_dealloc(session->media.audio_srtp_in);
	session->media.audio_srtp_in = NULL;
	g_free(session->media.audio_remote_policy.key);
	session->media.audio_remote_policy.key = NULL;
	session->media.audio_srtp_suite_in = 0;
	/* Video */
	if(session->media.video_srtp_out)
		srtp_dealloc(session->media.video_srtp_out);
	session->media.video_srtp_out = NULL;
	g_free(session->media.video_local_policy.key);
	session->media.video_local_policy.key = NULL;
	session->media.video_srtp_suite_out = 0;
	if(session->media.video_srtp_in)
		srtp_dealloc(session->media.video_srtp_in);
	session->media.video_srtp_in = NULL;
	g_free(session->media.video_remote_policy.key);
	session->media.video_remote_policy.key = NULL;
	session->media.video_srtp_suite_in = 0;
}


/* Sofia Event thread */
gpointer janus_sip_sofia_thread(gpointer user_data);
/* Sofia callbacks */
void janus_sip_sofia_callback(nua_event_t event, int status, char const *phrase, nua_t *nua, nua_magic_t *magic, nua_handle_t *nh, nua_hmagic_t *hmagic, sip_t const *sip, tagi_t tags[]);
/* SDP parsing and manipulation */
void janus_sip_sdp_process(janus_sip_session *session, sdp_session_t *sdp, gboolean answer);
char *janus_sip_sdp_manipulate(janus_sip_session *session, sdp_session_t *sdp, gboolean answer);
/* Media */
static int janus_sip_allocate_local_ports(janus_sip_session *session);
static void *janus_sip_relay_thread(void *data);


/* URI parsing utilies */

#define JANUS_SIP_URI_MAXLEN	1024
typedef struct {
	char data[JANUS_SIP_URI_MAXLEN];
	url_t url[1];
} janus_sip_uri_t;

/* Parses a SIP URI (SIPS is not supported), returns 0 on success, -1 otherwise */
static int janus_sip_parse_uri(janus_sip_uri_t *sip_uri, const char *data) {
	g_strlcpy(sip_uri->data, data, JANUS_SIP_URI_MAXLEN);
	if (url_d(sip_uri->url, sip_uri->data) < 0 || sip_uri->url->url_type != url_sip)
		return -1;
	return 0;
}

/* Similar to the above function, but it also accepts SIPS URIs */
static int janus_sip_parse_proxy_uri(janus_sip_uri_t *sip_uri, const char *data) {
	g_strlcpy(sip_uri->data, data, JANUS_SIP_URI_MAXLEN);
	if (url_d(sip_uri->url, sip_uri->data) < 0 || (sip_uri->url->url_type != url_sip && sip_uri->url->url_type != url_sips))
		return -1;
	return 0;
}

/* Error codes */
#define JANUS_SIP_ERROR_UNKNOWN_ERROR		499
#define JANUS_SIP_ERROR_NO_MESSAGE			440
#define JANUS_SIP_ERROR_INVALID_JSON		441
#define JANUS_SIP_ERROR_INVALID_REQUEST		442
#define JANUS_SIP_ERROR_MISSING_ELEMENT		443
#define JANUS_SIP_ERROR_INVALID_ELEMENT		444
#define JANUS_SIP_ERROR_ALREADY_REGISTERED	445
#define JANUS_SIP_ERROR_INVALID_ADDRESS		446
#define JANUS_SIP_ERROR_WRONG_STATE			447
#define JANUS_SIP_ERROR_MISSING_SDP			448
#define JANUS_SIP_ERROR_LIBSOFIA_ERROR		449
#define JANUS_SIP_ERROR_IO_ERROR			450
#define JANUS_SIP_ERROR_RECORDING_ERROR		451
#define JANUS_SIP_ERROR_TOO_STRICT			452


/* SIP watchdog/garbage collector (sort of) */
void *janus_sip_watchdog(void *data);
void *janus_sip_watchdog(void *data) {
	JANUS_LOG(LOG_INFO, "SIP watchdog started\n");
	gint64 now = 0;
	while(g_atomic_int_get(&initialized) && !g_atomic_int_get(&stopping)) {
		janus_mutex_lock(&sessions_mutex);
		/* Iterate on all the sessions */
		now = janus_get_monotonic_time();
		if(old_sessions != NULL) {
			GList *sl = old_sessions;
			JANUS_LOG(LOG_HUGE, "Checking %d old SIP sessions...\n", g_list_length(old_sessions));
			while(sl) {
				janus_sip_session *session = (janus_sip_session *)sl->data;
				if(!session) {
					sl = sl->next;
					continue;
				}
				if (now-session->destroyed >= 5*G_USEC_PER_SEC) {
					/* We're lazy and actually get rid of the stuff only after a few seconds */
					JANUS_LOG(LOG_VERB, "Freeing old SIP session\n");
					GList *rm = sl->next;
					old_sessions = g_list_delete_link(old_sessions, sl);
					sl = rm;
					if (session->account.identity) {
					    g_hash_table_remove(identities, session->account.identity);
					    g_free(session->account.identity);
					    session->account.identity = NULL;
					}
					session->account.sips = TRUE;
					if (session->account.proxy) {
					    g_free(session->account.proxy);
					    session->account.proxy = NULL;
					}
					if (session->account.secret) {
					    g_free(session->account.secret);
					    session->account.secret = NULL;
					}
					if (session->account.username) {
					    g_free(session->account.username);
					    session->account.username = NULL;
					}
					if (session->account.display_name) {
					    g_free(session->account.display_name);
					    session->account.display_name = NULL;
					}
					if (session->account.user_agent) {
					    g_free(session->account.user_agent);
					    session->account.user_agent = NULL;
					}
					if (session->account.authuser) {
					    g_free(session->account.authuser);
					    session->account.authuser = NULL;
					}
					if (session->callee) {
					    g_free(session->callee);
					    session->callee = NULL;
					}
					if (session->callid) {
					    g_hash_table_remove(callids, session->callid);
					    g_free(session->callid);
					    session->callid = NULL;
					}
					if (session->transaction) {
					    g_free(session->transaction);
					    session->transaction = NULL;
					}
					if (session->media.remote_ip) {
					    g_free(session->media.remote_ip);
					    session->media.remote_ip = NULL;
					}
					janus_sip_srtp_cleanup(session);
					session->handle = NULL;
					g_free(session);
					session = NULL;
					continue;
				}
				sl = sl->next;
			}
		}
		janus_mutex_unlock(&sessions_mutex);
		g_usleep(500000);
	}
	JANUS_LOG(LOG_INFO, "SIP watchdog stopped\n");
	return NULL;
}


static void janus_sip_detect_local_ip(char *buf, size_t buflen) {
	JANUS_LOG(LOG_VERB, "Autodetecting local IP...\n");

	struct sockaddr_in addr;
	socklen_t len;
	int fd = socket(AF_INET, SOCK_DGRAM, 0);
	if (fd == -1)
		goto error;
	addr.sin_family = AF_INET;
	addr.sin_port = htons(1);
	inet_pton(AF_INET, "1.2.3.4", &addr.sin_addr.s_addr);
	if (connect(fd, (const struct sockaddr*) &addr, sizeof(addr)) < 0)
		goto error;
	len = sizeof(addr);
	if (getsockname(fd, (struct sockaddr*) &addr, &len) < 0)
		goto error;
	if (getnameinfo((const struct sockaddr*) &addr, sizeof(addr),
			buf, buflen,
			NULL, 0, NI_NUMERICHOST) != 0)
		goto error;
	close(fd);
	return;

error:
	if (fd != -1)
		close(fd);
	JANUS_LOG(LOG_VERB, "Couldn't find any address! using 127.0.0.1 as the local IP... (which is NOT going to work out of your machine)\n");
	g_strlcpy(buf, "127.0.0.1", buflen);
}


/* Random string helper (for call-ids) */
static char charset[] = "abcdefghijklmnopqrstuvwxyzABCDEFGHIJKLMNOPQRSTUVWXYZ0123456789";
static void janus_sip_random_string(int length, char *buffer) {
	if(length > 0 && buffer) {
		int l = (int)(sizeof(charset)-1);
		int i=0;
		for(i=0; i<length; i++) {
			int key = rand() % l;
			buffer[i] = charset[key];
		}
		buffer[length-1] = '\0';
	}
}


/* Sofia SIP logger function: when the Event Handlers mechanism is enabled,
 * we use this to intercept SIP messages sent by the stack (received
 * messages are more easily recoverable in janus_sip_sofia_callback) */
char sofia_log[2048];
char call_id[255];
gboolean skip = FALSE, started = FALSE, append = FALSE;
static void janus_sip_sofia_logger(void *stream, char const *fmt, va_list ap) {
	if(!fmt)
		return;
	char line[255];
	g_vsnprintf(line, sizeof(line), fmt, ap);
	if(skip) {
		/* This is a message we're not interested in: just check when it ends */
		if(line[3] == '-') {
			skip = FALSE;
			append = FALSE;
		}
		return;
	}
	if(append) {
		/* We're copying a message in our buffer: check if this is the end */
		if(line[3] == '-') {
			if(!started) {
				/* Ok, start appending from now on */
				started = TRUE;
				sofia_log[0] = '\0';
				call_id[0] = '\0';
			} else {
				/* Message ended, handle it */
				skip = FALSE;
				append = FALSE;
				/* Look for the session this message belongs to */
				janus_sip_session *session = NULL;
				if(strlen(call_id))
					session = g_hash_table_lookup(callids, call_id);
				if(!session) {
					/* Couldn't find any SIP session with that Call-ID, check the request */
					if(strstr(sofia_log, "REGISTER") == sofia_log || strstr(sofia_log, "SIP/2.0 ") == sofia_log) {
						/* FIXME This is a REGISTER or a response code:
						 * check the To header and get the identity from there */
						char *from = strstr(sofia_log, "To: ");
						if(from) {
							from = from+4;
							char *start = strstr(from, "<");
							if(start) {
								start++;
								char *end = strstr(from, ">");
								if(end) {
									*end = '\0';
									g_snprintf(call_id, sizeof(call_id), "%s", start);
									*end = '>';
									session = g_hash_table_lookup(identities, call_id);
								}
							}
						}
					}
				}
				if(session) {
					/* Notify event handlers about the content of the whole outgoing SIP message */
					json_t *info = json_object();
					json_object_set_new(info, "event", json_string("sip-out"));
					json_object_set_new(info, "sip", json_string(sofia_log));
					gateway->notify_event(session->handle, info);
				} else {
					JANUS_LOG(LOG_WARN, "Couldn't find a session associated to this message, dropping it...\n%s", sofia_log);
				}
				/* Done, reset the buffers */
				sofia_log[0] = '\0';
				call_id[0] = '\0';
			}
			return;
		}
		if(strlen(line) == 1) {
			/* Append a carriage and return */
			g_strlcat(sofia_log, "\r\n", sizeof(sofia_log));
		} else {
			/* If this is an OPTIONS, we don't care: drop it */
			char *header = &line[3];
			if(strstr(header, "OPTIONS") == header) {
				skip = TRUE;
				return;
			}
			/* Is this a Call-ID header? Keep note of it */
			if(strstr(header, "Call-ID") == header) {
				g_snprintf(call_id, sizeof(call_id), "%s", header+9);
			}
			/* Append the line to our buffer, skipping the indent */
			g_strlcat(sofia_log, &line[3], sizeof(sofia_log));
		}
		return;
	}
	/* Still waiting to decide if this is a message we need */
	if(line[0] == 's' && line[1] == 'e' && line[2] == 'n' && line[3] == 'd' && line[4] == ' ') {
		/* An outgoing message is going to be logged, prepare for that */
		skip = FALSE;
		started = FALSE;
		append = TRUE;
		int length = atoi(&line[5]);
		JANUS_LOG(LOG_HUGE, "Intercepting message (%d bytes)\n", length);
		if(strstr(line, "-----"))
			started = TRUE;
	}
}


/* Plugin implementation */
int janus_sip_init(janus_callbacks *callback, const char *config_path) {
	if(g_atomic_int_get(&stopping)) {
		/* Still stopping from before */
		return -1;
	}
	if(callback == NULL || config_path == NULL) {
		/* Invalid arguments */
		return -1;
	}

	/* Read configuration */
	char filename[255];
	g_snprintf(filename, 255, "%s/%s.cfg", config_path, JANUS_SIP_PACKAGE);
	JANUS_LOG(LOG_VERB, "Configuration file: %s\n", filename);
	janus_config *config = janus_config_parse(filename);
	if(config != NULL)
		janus_config_print(config);

	gboolean local_ip_set = FALSE;
	janus_config_item *item = janus_config_get_item_drilldown(config, "general", "local_ip");
	if(item && item->value) {
		int family;
		if (!janus_is_ip_valid(item->value, &family)) {
			JANUS_LOG(LOG_WARN, "Invalid local IP specified: %s, guessing the default...\n", item->value);
		} else {
			/* Verify that we can actually bind to that address */
			int fd = socket(family, SOCK_DGRAM, 0);
			if (fd == -1) {
				JANUS_LOG(LOG_WARN, "Error creating test socket, falling back to detecting IP address...\n");
			} else {
				int r;
				struct sockaddr_storage ss;
				socklen_t addrlen;
				memset(&ss, 0, sizeof(ss));
				if (family == AF_INET) {
					struct sockaddr_in *addr4 = (struct sockaddr_in*)&ss;
					addr4->sin_family = AF_INET;
					addr4->sin_port = 0;
					inet_pton(AF_INET, item->value, &(addr4->sin_addr.s_addr));
					addrlen = sizeof(struct sockaddr_in);
				} else {
					struct sockaddr_in6 *addr6 = (struct sockaddr_in6*)&ss;
					addr6->sin6_family = AF_INET6;
					addr6->sin6_port = 0;
					inet_pton(AF_INET6, item->value, &(addr6->sin6_addr.s6_addr));
					addrlen = sizeof(struct sockaddr_in6);
				}
				r = bind(fd, (const struct sockaddr*)&ss, addrlen);
				close(fd);
				if (r < 0) {
					JANUS_LOG(LOG_WARN, "Error setting local IP address to %s, falling back to detecting IP address...\n", item->value);
				} else {
					g_strlcpy(local_ip, item->value, sizeof(local_ip));
					local_ip_set = TRUE;
				}
			}
		}
	}
	if (!local_ip_set)
		janus_sip_detect_local_ip(local_ip, sizeof(local_ip));
	JANUS_LOG(LOG_VERB, "Local IP set to %s\n", local_ip);

	item = janus_config_get_item_drilldown(config, "general", "keepalive_interval");
	if(item && item->value)
		keepalive_interval = atoi(item->value);
	JANUS_LOG(LOG_VERB, "SIP keep-alive interval set to %d seconds\n", keepalive_interval);

	item = janus_config_get_item_drilldown(config, "general", "register_ttl");
	if(item && item->value)
		register_ttl = atoi(item->value);
	JANUS_LOG(LOG_VERB, "SIP registration TTL set to %d seconds\n", register_ttl);

	item = janus_config_get_item_drilldown(config, "general", "behind_nat");
	if(item && item->value)
		behind_nat = janus_is_true(item->value);

	item = janus_config_get_item_drilldown(config, "general", "user_agent");
	if(item && item->value)
		user_agent = g_strdup(item->value);
	else
		user_agent = g_strdup("Janus WebRTC Gateway SIP Plugin "JANUS_SIP_VERSION_STRING);
	JANUS_LOG(LOG_VERB, "SIP User-Agent set to %s\n", user_agent);

	/* This plugin actually has nothing to configure... */
	janus_config_destroy(config);
	config = NULL;

	/* Setup sofia */
	su_init();
	if(callback->events_is_enabled()) {
		/* Enable the transport logging, as we want to have access to the SIP messages */
		setenv("TPORT_LOG", "1", 1);
		su_log_redirect(NULL, janus_sip_sofia_logger, NULL);
	}

	sessions = g_hash_table_new(NULL, NULL);
	callids = g_hash_table_new(g_str_hash, g_str_equal);
	identities = g_hash_table_new(g_str_hash, g_str_equal);
	janus_mutex_init(&sessions_mutex);
	messages = g_async_queue_new_full((GDestroyNotify) janus_sip_message_free);
	/* This is the callback we'll need to invoke to contact the gateway */
	gateway = callback;

	g_atomic_int_set(&initialized, 1);

	GError *error = NULL;
	/* Start the sessions watchdog */
	watchdog = g_thread_try_new("etest watchdog", &janus_sip_watchdog, NULL, &error);
	if(error != NULL) {
		g_atomic_int_set(&initialized, 0);
		JANUS_LOG(LOG_ERR, "Got error %d (%s) trying to launch the SIP watchdog thread...\n", error->code, error->message ? error->message : "??");
		return -1;
	}
	/* Launch the thread that will handle incoming messages */
	handler_thread = g_thread_try_new("janus sip handler", janus_sip_handler, NULL, &error);
	if(error != NULL) {
		g_atomic_int_set(&initialized, 0);
		JANUS_LOG(LOG_ERR, "Got error %d (%s) trying to launch the SIP handler thread...\n", error->code, error->message ? error->message : "??");
		return -1;
	}
	JANUS_LOG(LOG_INFO, "%s initialized!\n", JANUS_SIP_NAME);
	return 0;
}

void janus_sip_destroy(void) {
	if(!g_atomic_int_get(&initialized))
		return;
	g_atomic_int_set(&stopping, 1);

	g_async_queue_push(messages, &exit_message);
	if(handler_thread != NULL) {
		g_thread_join(handler_thread);
		handler_thread = NULL;
	}
	if(watchdog != NULL) {
		g_thread_join(watchdog);
		watchdog = NULL;
	}
	/* FIXME We should destroy the sessions cleanly */
	janus_mutex_lock(&sessions_mutex);
	g_hash_table_destroy(sessions);
	g_hash_table_destroy(callids);
	g_hash_table_destroy(identities);
	sessions = NULL;
	callids = NULL;
	identities = NULL;
	janus_mutex_unlock(&sessions_mutex);
	g_async_queue_unref(messages);
	messages = NULL;
	g_atomic_int_set(&initialized, 0);
	g_atomic_int_set(&stopping, 0);
	JANUS_LOG(LOG_INFO, "%s destroyed!\n", JANUS_SIP_NAME);
}

int janus_sip_get_api_compatibility(void) {
	/* Important! This is what your plugin MUST always return: don't lie here or bad things will happen */
	return JANUS_PLUGIN_API_VERSION;
}

int janus_sip_get_version(void) {
	return JANUS_SIP_VERSION;
}

const char *janus_sip_get_version_string(void) {
	return JANUS_SIP_VERSION_STRING;
}

const char *janus_sip_get_description(void) {
	return JANUS_SIP_DESCRIPTION;
}

const char *janus_sip_get_name(void) {
	return JANUS_SIP_NAME;
}

const char *janus_sip_get_author(void) {
	return JANUS_SIP_AUTHOR;
}

const char *janus_sip_get_package(void) {
	return JANUS_SIP_PACKAGE;
}

void janus_sip_create_session(janus_plugin_session *handle, int *error) {
	if(g_atomic_int_get(&stopping) || !g_atomic_int_get(&initialized)) {
		*error = -1;
		return;
	}
	janus_sip_session *session = g_malloc0(sizeof(janus_sip_session));
	session->handle = handle;
	session->account.identity = NULL;
	session->account.sips = TRUE;
	session->account.username = NULL;
	session->account.display_name = NULL;
	session->account.user_agent = NULL;
	session->account.authuser = NULL;
	session->account.secret = NULL;
	session->account.secret_type = janus_sip_secret_type_unknown;
	session->account.sip_port = 0;
	session->account.proxy = NULL;
	session->account.registration_status = janus_sip_registration_status_unregistered;
	session->status = janus_sip_call_status_idle;
	session->stack = NULL;
	session->transaction = NULL;
	session->callee = NULL;
	session->callid = NULL;
	session->media.remote_ip = NULL;
	session->media.ready = 0;
	session->media.autoack = TRUE;
	session->media.require_srtp = FALSE;
	session->media.has_srtp_local = FALSE;
	session->media.has_srtp_remote = FALSE;
	session->media.has_audio = 0;
	session->media.audio_rtp_fd = -1;
	session->media.audio_rtcp_fd= -1;
	session->media.local_audio_rtp_port = 0;
	session->media.remote_audio_rtp_port = 0;
	session->media.local_audio_rtcp_port = 0;
	session->media.remote_audio_rtcp_port = 0;
	session->media.audio_ssrc = 0;
	session->media.audio_ssrc_peer = 0;
	session->media.audio_pt = -1;
	session->media.audio_pt_name = NULL;
	session->media.audio_srtp_suite_in = 0;
	session->media.audio_srtp_suite_out = 0;
	session->media.has_video = 0;
	session->media.video_rtp_fd = -1;
	session->media.video_rtcp_fd= -1;
	session->media.local_video_rtp_port = 0;
	session->media.remote_video_rtp_port = 0;
	session->media.local_video_rtcp_port = 0;
	session->media.remote_video_rtcp_port = 0;
	session->media.video_ssrc = 0;
	session->media.video_ssrc_peer = 0;
	session->media.video_pt = -1;
	session->media.video_pt_name = NULL;
	session->media.video_srtp_suite_in = 0;
	session->media.video_srtp_suite_out = 0;
	janus_mutex_init(&session->rec_mutex);
	session->destroyed = 0;
	g_atomic_int_set(&session->hangingup, 0);
	janus_mutex_init(&session->mutex);
	handle->plugin_handle = session;

	janus_mutex_lock(&sessions_mutex);
	g_hash_table_insert(sessions, handle, session);
	janus_mutex_unlock(&sessions_mutex);

	return;
}

void janus_sip_destroy_session(janus_plugin_session *handle, int *error) {
	if(g_atomic_int_get(&stopping) || !g_atomic_int_get(&initialized)) {
		*error = -1;
		return;
	}
	janus_sip_session *session = (janus_sip_session *)handle->plugin_handle;
	if(!session) {
		JANUS_LOG(LOG_ERR, "No SIP session associated with this handle...\n");
		*error = -2;
		return;
	}
	janus_mutex_lock(&sessions_mutex);
	if(!session->destroyed) {
		g_hash_table_remove(sessions, handle);
		janus_sip_hangup_media(handle);
		session->destroyed = janus_get_monotonic_time();
		JANUS_LOG(LOG_VERB, "Destroying SIP session (%s)...\n", session->account.username ? session->account.username : "unregistered user");
		if(session->stack != NULL) {
			/* Shutdown the NUA: this will remove the session later on */
			nua_shutdown(session->stack->s_nua);
		} else {
			/* No stack, maybe never registered: cleaning up and removing the session is done in a lazy way */
			old_sessions = g_list_append(old_sessions, session);
		}
	}
	janus_mutex_unlock(&sessions_mutex);
	return;
}

char *janus_sip_query_session(janus_plugin_session *handle) {
	if(g_atomic_int_get(&stopping) || !g_atomic_int_get(&initialized)) {
		return NULL;
	}
	janus_sip_session *session = (janus_sip_session *)handle->plugin_handle;
	if(!session) {
		JANUS_LOG(LOG_ERR, "No session associated with this handle...\n");
		return NULL;
	}
	/* Provide some generic info, e.g., if we're in a call and with whom */
	json_t *info = json_object();
	json_object_set_new(info, "username", session->account.username ? json_string(session->account.username) : NULL);
	json_object_set_new(info, "display_name", session->account.display_name ? json_string(session->account.display_name) : NULL);
	json_object_set_new(info, "user_agent", session->account.user_agent ? json_string(session->account.user_agent) : NULL);
	json_object_set_new(info, "identity", session->account.identity ? json_string(session->account.identity) : NULL);
	json_object_set_new(info, "registration_status", json_string(janus_sip_registration_status_string(session->account.registration_status)));
	json_object_set_new(info, "call_status", json_string(janus_sip_call_status_string(session->status)));
	if(session->callee) {
		json_object_set_new(info, "callee", json_string(session->callee ? session->callee : "??"));
		json_object_set_new(info, "auto-ack", json_string(session->media.autoack ? "yes" : "no"));
		json_object_set_new(info, "srtp-required", json_string(session->media.require_srtp ? "yes" : "no"));
		json_object_set_new(info, "sdes-local", json_string(session->media.has_srtp_local ? "yes" : "no"));
		json_object_set_new(info, "sdes-remote", json_string(session->media.has_srtp_remote ? "yes" : "no"));
	}
	if(session->arc || session->vrc || session->arc_peer || session->vrc_peer) {
		json_t *recording = json_object();
		if(session->arc && session->arc->filename)
			json_object_set_new(recording, "audio", json_string(session->arc->filename));
		if(session->vrc && session->vrc->filename)
			json_object_set_new(recording, "video", json_string(session->vrc->filename));
		if(session->arc_peer && session->arc_peer->filename)
			json_object_set_new(recording, "audio-peer", json_string(session->arc_peer->filename));
		if(session->vrc_peer && session->vrc_peer->filename)
			json_object_set_new(recording, "video-peer", json_string(session->vrc_peer->filename));
		json_object_set_new(info, "recording", recording);
	}
	json_object_set_new(info, "destroyed", json_integer(session->destroyed));
	char *info_text = json_dumps(info, JSON_INDENT(3) | JSON_PRESERVE_ORDER);
	json_decref(info);
	return info_text;
}

struct janus_plugin_result *janus_sip_handle_message(janus_plugin_session *handle, char *transaction, char *message, char *sdp_type, char *sdp) {
	if(g_atomic_int_get(&stopping) || !g_atomic_int_get(&initialized))
		return janus_plugin_result_new(JANUS_PLUGIN_ERROR, g_atomic_int_get(&stopping) ? "Shutting down" : "Plugin not initialized");
	JANUS_LOG(LOG_VERB, "%s\n", message);
	janus_sip_message *msg = g_malloc0(sizeof(janus_sip_message));
	msg->handle = handle;
	msg->transaction = transaction;
	msg->message = message;
	msg->sdp_type = sdp_type;
	msg->sdp = sdp;
	g_async_queue_push(messages, msg);

	/* All the requests to this plugin are handled asynchronously */
	return janus_plugin_result_new(JANUS_PLUGIN_OK_WAIT, NULL);
}

void janus_sip_setup_media(janus_plugin_session *handle) {
	JANUS_LOG(LOG_INFO, "WebRTC media is now available\n");
	if(g_atomic_int_get(&stopping) || !g_atomic_int_get(&initialized))
		return;
	janus_sip_session *session = (janus_sip_session *)handle->plugin_handle;
	if(!session) {
		JANUS_LOG(LOG_ERR, "No session associated with this handle...\n");
		return;
	}
	if(session->destroyed)
		return;
	g_atomic_int_set(&session->hangingup, 0);
	/* TODO Only relay RTP/RTCP when we get this event */
}

void janus_sip_incoming_rtp(janus_plugin_session *handle, int video, char *buf, int len) {
	if(handle == NULL || handle->stopped || g_atomic_int_get(&stopping) || !g_atomic_int_get(&initialized))
		return;
	if(gateway) {
		/* Honour the audio/video active flags */
		janus_sip_session *session = (janus_sip_session *)handle->plugin_handle;
		if(!session || session->destroyed) {
			JANUS_LOG(LOG_ERR, "No session associated with this handle...\n");
			return;
		}
		if(session->status != janus_sip_call_status_incall)
			return;
		/* Forward to our SIP peer */
		if(video) {
			if(session->media.video_ssrc == 0) {
				rtp_header *header = (rtp_header *)buf;
				session->media.video_ssrc = ntohl(header->ssrc);
				JANUS_LOG(LOG_VERB, "Got SIP video SSRC: %"SCNu32"\n", session->media.video_ssrc);
			}
			if(session->media.has_video && session->media.video_rtp_fd) {
				/* Save the frame if we're recording */
				janus_recorder_save_frame(session->vrc, buf, len);
				/* Is SRTP involved? */
				if(session->media.has_srtp_local) {
					char sbuf[2048];
					memcpy(&sbuf, buf, len);
					int protected = len;
					int res = srtp_protect(session->media.video_srtp_out, &sbuf, &protected);
					if(res != err_status_ok) {
						rtp_header *header = (rtp_header *)&sbuf;
						guint32 timestamp = ntohl(header->timestamp);
						guint16 seq = ntohs(header->seq_number);
						JANUS_LOG(LOG_ERR, "[SIP-%s] Video SRTP protect error... %s (len=%d-->%d, ts=%"SCNu32", seq=%"SCNu16")...\n",
							session->account.username, janus_sip_get_srtp_error(res), len, protected, timestamp, seq);
					} else {
						/* Forward the frame to the peer */
						send(session->media.video_rtp_fd, sbuf, protected, 0);
					}
				} else {
					/* Forward the frame to the peer */
					send(session->media.video_rtp_fd, buf, len, 0);
				}
			}
		} else {
			if(session->media.audio_ssrc == 0) {
				rtp_header *header = (rtp_header *)buf;
				session->media.audio_ssrc = ntohl(header->ssrc);
				JANUS_LOG(LOG_VERB, "Got SIP audio SSRC: %"SCNu32"\n", session->media.audio_ssrc);
			}
			if(session->media.has_audio && session->media.audio_rtp_fd) {
				/* Save the frame if we're recording */
				janus_recorder_save_frame(session->arc, buf, len);
				/* Is SRTP involved? */
				if(session->media.has_srtp_local) {
					char sbuf[2048];
					memcpy(&sbuf, buf, len);
					int protected = len;
					int res = srtp_protect(session->media.audio_srtp_out, &sbuf, &protected);
					if(res != err_status_ok) {
						rtp_header *header = (rtp_header *)&sbuf;
						guint32 timestamp = ntohl(header->timestamp);
						guint16 seq = ntohs(header->seq_number);
						JANUS_LOG(LOG_ERR, "[SIP-%s] Audio SRTP protect error... %s (len=%d-->%d, ts=%"SCNu32", seq=%"SCNu16")...\n",
							session->account.username, janus_sip_get_srtp_error(res), len, protected, timestamp, seq);
					} else {
						/* Forward the frame to the peer */
						send(session->media.audio_rtp_fd, sbuf, protected, 0);
					}
				} else {
					/* Forward the frame to the peer */
					send(session->media.audio_rtp_fd, buf, len, 0);
				}
			}
		}
	}
}

void janus_sip_incoming_rtcp(janus_plugin_session *handle, int video, char *buf, int len) {
	if(handle == NULL || handle->stopped || g_atomic_int_get(&stopping) || !g_atomic_int_get(&initialized))
		return;
	if(gateway) {
		janus_sip_session *session = (janus_sip_session *)handle->plugin_handle;
		if(!session || session->destroyed) {
			JANUS_LOG(LOG_ERR, "No session associated with this handle...\n");
			return;
		}
		if(session->status != janus_sip_call_status_incall)
			return;
		/* Forward to our SIP peer */
		if(video) {
			if(session->media.has_video && session->media.video_rtcp_fd) {
				/* Is SRTP involved? */
				if(session->media.has_srtp_local) {
					char sbuf[2048];
					memcpy(&sbuf, buf, len);
					int protected = len;
					int res = srtp_protect_rtcp(session->media.video_srtp_out, &sbuf, &protected);
					if(res != err_status_ok) {
						JANUS_LOG(LOG_ERR, "[SIP-%s] Video SRTCP protect error... %s (len=%d-->%d)...\n",
							session->account.username, janus_sip_get_srtp_error(res), len, protected);
					} else {
						/* Fix SSRCs as the gateway does */
						JANUS_LOG(LOG_HUGE, "[SIP] Fixing SSRCs (local %u, peer %u)\n",
							session->media.video_ssrc, session->media.video_ssrc_peer);
						janus_rtcp_fix_ssrc(NULL, (char *)buf, len, 1, session->media.video_ssrc, session->media.video_ssrc_peer);
						/* Forward the message to the peer */
						send(session->media.video_rtcp_fd, sbuf, protected, 0);
					}
				} else {
					/* Fix SSRCs as the gateway does */
					JANUS_LOG(LOG_HUGE, "[SIP] Fixing SSRCs (local %u, peer %u)\n",
						session->media.video_ssrc, session->media.video_ssrc_peer);
					janus_rtcp_fix_ssrc(NULL, (char *)buf, len, 1, session->media.video_ssrc, session->media.video_ssrc_peer);
					/* Forward the message to the peer */
					send(session->media.video_rtcp_fd, buf, len, 0);
				}
			}
		} else {
			if(session->media.has_audio && session->media.audio_rtcp_fd) {
				/* Is SRTP involved? */
				if(session->media.has_srtp_local) {
					char sbuf[2048];
					memcpy(&sbuf, buf, len);
					int protected = len;
					int res = srtp_protect_rtcp(session->media.audio_srtp_out, &sbuf, &protected);
					if(res != err_status_ok) {
						JANUS_LOG(LOG_ERR, "[SIP-%s] Audio SRTCP protect error... %s (len=%d-->%d)...\n",
							session->account.username, janus_sip_get_srtp_error(res), len, protected);
					} else {
						/* Fix SSRCs as the gateway does */
						JANUS_LOG(LOG_HUGE, "[SIP] Fixing SSRCs (local %u, peer %u)\n",
							session->media.audio_ssrc, session->media.audio_ssrc_peer);
						janus_rtcp_fix_ssrc(NULL, (char *)buf, len, 1, session->media.audio_ssrc, session->media.audio_ssrc_peer);
						/* Forward the message to the peer */
						send(session->media.audio_rtcp_fd, sbuf, protected, 0);
					}
				} else {
					/* Fix SSRCs as the gateway does */
					JANUS_LOG(LOG_HUGE, "[SIP] Fixing SSRCs (local %u, peer %u)\n",
						session->media.audio_ssrc, session->media.audio_ssrc_peer);
					janus_rtcp_fix_ssrc(NULL, (char *)buf, len, 1, session->media.audio_ssrc, session->media.audio_ssrc_peer);
					/* Forward the message to the peer */
					send(session->media.audio_rtcp_fd, buf, len, 0);
				}
			}
		}
	}
}

void janus_sip_hangup_media(janus_plugin_session *handle) {
	JANUS_LOG(LOG_INFO, "No WebRTC media anymore\n");
	if(g_atomic_int_get(&stopping) || !g_atomic_int_get(&initialized))
		return;
	janus_sip_session *session = (janus_sip_session *)handle->plugin_handle;
	if(!session) {
		JANUS_LOG(LOG_ERR, "No session associated with this handle...\n");
		return;
	}
	if(session->destroyed)
		return;
	if(g_atomic_int_add(&session->hangingup, 1))
		return;
	if(!(session->status == janus_sip_call_status_inviting ||
		 session->status == janus_sip_call_status_invited ||
		 session->status == janus_sip_call_status_incall))
		return;
	/* Get rid of the recorders, if available */
	janus_mutex_lock(&session->rec_mutex);
	if(session->arc) {
		janus_recorder_close(session->arc);
		JANUS_LOG(LOG_INFO, "Closed user's audio recording %s\n", session->arc->filename ? session->arc->filename : "??");
		janus_recorder_free(session->arc);
	}
	session->arc = NULL;
	if(session->arc_peer) {
		janus_recorder_close(session->arc_peer);
		JANUS_LOG(LOG_INFO, "Closed peer's audio recording %s\n", session->arc_peer->filename ? session->arc_peer->filename : "??");
		janus_recorder_free(session->arc_peer);
	}
	session->arc_peer = NULL;
	if(session->vrc) {
		janus_recorder_close(session->vrc);
		JANUS_LOG(LOG_INFO, "Closed user's video recording %s\n", session->vrc->filename ? session->vrc->filename : "??");
		janus_recorder_free(session->vrc);
	}
	session->vrc = NULL;
	if(session->vrc_peer) {
		janus_recorder_close(session->vrc_peer);
		JANUS_LOG(LOG_INFO, "Closed peer's video recording %s\n", session->vrc_peer->filename ? session->vrc_peer->filename : "??");
		janus_recorder_free(session->vrc_peer);
	}
	session->vrc_peer = NULL;
	janus_mutex_unlock(&session->rec_mutex);
	/* FIXME Simulate a "hangup" coming from the browser */
	janus_sip_message *msg = g_malloc0(sizeof(janus_sip_message));
	msg->handle = handle;
	msg->message = g_strdup("{\"request\":\"hangup\"}");
	msg->transaction = NULL;
	msg->sdp_type = NULL;
	msg->sdp = NULL;
	g_async_queue_push(messages, msg);
}

/* Thread to handle incoming messages */
static void *janus_sip_handler(void *data) {
	JANUS_LOG(LOG_VERB, "Joining SIP handler thread\n");
	janus_sip_message *msg = NULL;
	int error_code = 0;
	char error_cause[512];
	json_t *root = NULL;
	while(g_atomic_int_get(&initialized) && !g_atomic_int_get(&stopping)) {
		msg = g_async_queue_pop(messages);
		if(msg == NULL)
			continue;
		if(msg == &exit_message)
			break;
		if(msg->handle == NULL) {
			janus_sip_message_free(msg);
			continue;
		}
		janus_sip_session *session = NULL;
		janus_mutex_lock(&sessions_mutex);
		if(g_hash_table_lookup(sessions, msg->handle) != NULL ) {
			session = (janus_sip_session *)msg->handle->plugin_handle;
		}
		janus_mutex_unlock(&sessions_mutex);
		if(!session) {
			JANUS_LOG(LOG_ERR, "No session associated with this handle...\n");
			janus_sip_message_free(msg);
			continue;
		}
		if(session->destroyed) {
			janus_sip_message_free(msg);
			continue;
		}
		/* Handle request */
		error_code = 0;
		root = NULL;
		JANUS_LOG(LOG_VERB, "Handling message: %s\n", msg->message);
		if(msg->message == NULL) {
			JANUS_LOG(LOG_ERR, "No message??\n");
			error_code = JANUS_SIP_ERROR_NO_MESSAGE;
			g_snprintf(error_cause, 512, "%s", "No message??");
			goto error;
		}
		json_error_t error;
		root = json_loads(msg->message, 0, &error);
		if(!root) {
			JANUS_LOG(LOG_ERR, "JSON error: on line %d: %s\n", error.line, error.text);
			error_code = JANUS_SIP_ERROR_INVALID_JSON;
			g_snprintf(error_cause, 512, "JSON error: on line %d: %s", error.line, error.text);
			goto error;
		}
		if(!json_is_object(root)) {
			JANUS_LOG(LOG_ERR, "JSON error: not an object\n");
			error_code = JANUS_SIP_ERROR_INVALID_JSON;
			g_snprintf(error_cause, 512, "JSON error: not an object");
			goto error;
		}
		JANUS_VALIDATE_JSON_OBJECT(root, request_parameters,
			error_code, error_cause, TRUE,
			JANUS_SIP_ERROR_MISSING_ELEMENT, JANUS_SIP_ERROR_INVALID_ELEMENT);
		if(error_code != 0)
			goto error;
		json_t *request = json_object_get(root, "request");
		const char *request_text = json_string_value(request);
		json_t *result = NULL;
		char *sdp_type = NULL, *sdp = NULL;

		if(!strcasecmp(request_text, "register")) {
			/* Send a REGISTER */
			if(session->account.registration_status > janus_sip_registration_status_unregistered) {
				JANUS_LOG(LOG_ERR, "Already registered (%s)\n", session->account.username);
				error_code = JANUS_SIP_ERROR_ALREADY_REGISTERED;
				g_snprintf(error_cause, 512, "Already registered (%s)", session->account.username);
				goto error;
			}

			/* Cleanup old values */
			if(session->account.identity != NULL) {
				g_hash_table_remove(identities, session->account.identity);
				g_free(session->account.identity);
			}
			session->account.identity = NULL;
			session->account.sips = TRUE;
			if(session->account.username != NULL)
				g_free(session->account.username);
			session->account.username = NULL;
			if(session->account.display_name != NULL)
				g_free(session->account.display_name);
			session->account.display_name = NULL;
			if(session->account.authuser != NULL)
				g_free(session->account.authuser);
			session->account.authuser = NULL;
			if(session->account.secret != NULL)
				g_free(session->account.secret);
			session->account.secret = NULL;
			session->account.secret_type = janus_sip_secret_type_unknown;
			if(session->account.proxy != NULL)
				g_free(session->account.proxy);
			session->account.proxy = NULL;
			if(session->account.user_agent != NULL)
				g_free(session->account.user_agent);
			session->account.user_agent = NULL;
			session->account.registration_status = janus_sip_registration_status_unregistered;

			gboolean guest = FALSE;
			JANUS_VALIDATE_JSON_OBJECT(root, register_parameters,
				error_code, error_cause, TRUE,
				JANUS_SIP_ERROR_MISSING_ELEMENT, JANUS_SIP_ERROR_INVALID_ELEMENT);
			if(error_code != 0)
				goto error;
			json_t *type = json_object_get(root, "type");
			if(type != NULL) {
				const char *type_text = json_string_value(type);
				if(!strcmp(type_text, "guest")) {
					JANUS_LOG(LOG_INFO, "Registering as a guest\n");
					guest = TRUE;
				} else {
					JANUS_LOG(LOG_WARN, "Unknown type '%s', ignoring...\n", type_text);
				}
			}

			gboolean send_register = TRUE;
			json_t *do_register = json_object_get(root, "send_register");
			if(do_register != NULL) {
				if(guest) {
					JANUS_LOG(LOG_ERR, "Conflicting elements: send_register cannot be true if guest is true\n");
					error_code = JANUS_SIP_ERROR_INVALID_ELEMENT;
					g_snprintf(error_cause, 512, "Conflicting elements: send_register cannot be true if guest is true");
					goto error;
				}
				send_register = json_is_true(do_register);
			}

			gboolean sips = TRUE;
			json_t *do_sips = json_object_get(root, "sips");
			if(do_sips != NULL) {
				sips = json_is_true(do_sips);
			}

			/* Parse address */
			json_t *proxy = json_object_get(root, "proxy");
			const char *proxy_text = NULL;

			if (proxy && !json_is_null(proxy)) {
				/* Has to be validated separately because it could be null */
				JANUS_VALIDATE_JSON_OBJECT(root, proxy_parameters,
					error_code, error_cause, TRUE,
					JANUS_SIP_ERROR_MISSING_ELEMENT, JANUS_SIP_ERROR_INVALID_ELEMENT);
				if(error_code != 0)
					goto error;
				proxy_text = json_string_value(proxy);
				janus_sip_uri_t proxy_uri;
				if (janus_sip_parse_proxy_uri(&proxy_uri, proxy_text) < 0) {
					JANUS_LOG(LOG_ERR, "Invalid proxy address %s\n", proxy_text);
					error_code = JANUS_SIP_ERROR_INVALID_ADDRESS;
					g_snprintf(error_cause, 512, "Invalid proxy address %s\n", proxy_text);
					goto error;
				}
			}

			/* Parse register TTL */
			int ttl = register_ttl;
			json_t *reg_ttl = json_object_get(root, "register_ttl");
			if (reg_ttl && json_is_integer(reg_ttl))
				ttl = json_integer_value(reg_ttl);
			if (ttl <= 0)
				ttl = JANUS_DEFAULT_REGISTER_TTL;

			/* Parse display name */
			const char* display_name_text = NULL;
			json_t *display_name = json_object_get(root, "display_name");
			if (display_name && json_is_string(display_name))
				display_name_text = json_string_value(display_name);

			/* Parse user agent */
			const char* user_agent_text = NULL;
			json_t *user_agent = json_object_get(root, "user_agent");
			if (user_agent && json_is_string(user_agent))
				user_agent_text = json_string_value(user_agent);

			/* Now the user part, if needed */
			json_t *username = json_object_get(root, "username");
			if(!guest && !username) {
				/* The username is mandatory if we're not registering as guests */
				JANUS_LOG(LOG_ERR, "Missing element (username)\n");
				error_code = JANUS_SIP_ERROR_MISSING_ELEMENT;
				g_snprintf(error_cause, 512, "Missing element (username)");
				goto error;
			}
			const char *username_text = NULL;
			janus_sip_uri_t username_uri;
			char user_id[256];
			if(username) {
				/* Parse address */
				username_text = json_string_value(username);
				if (janus_sip_parse_uri(&username_uri, username_text) < 0) {
					JANUS_LOG(LOG_ERR, "Invalid user address %s\n", username_text);
					error_code = JANUS_SIP_ERROR_INVALID_ADDRESS;
					g_snprintf(error_cause, 512, "Invalid user address %s\n", username_text);
					goto error;
				}
				g_strlcpy(user_id, username_uri.url->url_user, sizeof(user_id));
			}
			if(guest) {
				/* Not needed, we can stop here: just pick a random username if it wasn't provided and say we're registered */
				if(!username)
					g_snprintf(user_id, 255, "janus-sip-%"SCNu32"", g_random_int());
				JANUS_LOG(LOG_INFO, "Guest will have username %s\n", user_id);
				send_register = FALSE;
			} else {
				json_t *secret = json_object_get(root, "secret");
				json_t *ha1_secret = json_object_get(root, "ha1_secret");
				json_t *authuser = json_object_get(root, "authuser");
				if(!secret && !ha1_secret) {
					JANUS_LOG(LOG_ERR, "Missing element (secret or ha1_secret)\n");
					error_code = JANUS_SIP_ERROR_MISSING_ELEMENT;
					g_snprintf(error_cause, 512, "Missing element (secret or ha1_secret)");
					goto error;
				}
				if(secret && ha1_secret) {
					JANUS_LOG(LOG_ERR, "Conflicting elements specified (secret and ha1_secret)\n");
					error_code = JANUS_SIP_ERROR_INVALID_ELEMENT;
					g_snprintf(error_cause, 512, "Conflicting elements specified (secret and ha1_secret)");
					goto error;
				}
				const char *secret_text;
				if(secret) {
					secret_text = json_string_value(secret);
					session->account.secret = g_strdup(secret_text);
					session->account.secret_type = janus_sip_secret_type_plaintext;
				} else {
					secret_text = json_string_value(ha1_secret);
					session->account.secret = g_strdup(secret_text);
					session->account.secret_type = janus_sip_secret_type_hashed;
				}
				if (authuser) {
					const char *authuser_text;
					authuser_text = json_string_value(authuser);
					session->account.authuser = g_strdup(authuser_text);
				} else {
					session->account.authuser = g_strdup(user_id);
				}
				/* Got the values, try registering now */
				JANUS_LOG(LOG_VERB, "Registering user %s (secret %s) @ %s through %s\n",
					username_text, secret_text, username_uri.url->url_host, proxy_text != NULL ? proxy_text : "(null)");
			}

			session->account.identity = g_strdup(username_text);
			g_hash_table_insert(identities, session->account.identity, session);
			session->account.sips = sips;
			session->account.username = g_strdup(user_id);
			if (display_name_text) {
				session->account.display_name = g_strdup(display_name_text);
			}
			if (user_agent_text) {
				session->account.user_agent = g_strdup(user_agent_text);
			}
			if (proxy_text) {
				session->account.proxy = g_strdup(proxy_text);
			}

			session->account.registration_status = janus_sip_registration_status_registering;
			if(session->stack == NULL) {
				/* Start the thread first */
				GError *error = NULL;
				g_thread_try_new("worker", janus_sip_sofia_thread, session, &error);
				if(error != NULL) {
					JANUS_LOG(LOG_ERR, "Got error %d (%s) trying to launch the SIP Sofia thread...\n", error->code, error->message ? error->message : "??");
					error_code = JANUS_SIP_ERROR_UNKNOWN_ERROR;
					g_snprintf(error_cause, 512, "Got error %d (%s) trying to launch the SIP Sofia thread", error->code, error->message ? error->message : "??");
					goto error;
				}
				long int timeout = 0;
				while(session->stack == NULL || session->stack->s_nua == NULL) {
					g_usleep(100000);
					timeout += 100000;
					if(timeout >= 2000000) {
						break;
					}
				}
				if(timeout >= 2000000) {
					JANUS_LOG(LOG_ERR, "Two seconds passed and still no NUA, problems with the thread?\n");
					error_code = JANUS_SIP_ERROR_UNKNOWN_ERROR;
					g_snprintf(error_cause, 512, "Two seconds passed and still no NUA, problems with the thread?");
					goto error;
				}
			}
			if(session->stack->s_nh_r != NULL) {
				nua_handle_destroy(session->stack->s_nh_r);
				session->stack->s_nh_r = NULL;
			}

			if (send_register) {
				session->stack->s_nh_r = nua_handle(session->stack->s_nua, session, TAG_END());
				if(session->stack->s_nh_r == NULL) {
					JANUS_LOG(LOG_ERR, "NUA Handle for REGISTER still null??\n");
					error_code = JANUS_SIP_ERROR_LIBSOFIA_ERROR;
					g_snprintf(error_cause, 512, "Invalid NUA Handle");
					goto error;
				}
				char ttl_text[20];
				g_snprintf(ttl_text, sizeof(ttl_text), "%d", ttl);
				nua_register(session->stack->s_nh_r,
					NUTAG_M_USERNAME(session->account.username),
					SIPTAG_FROM_STR(username_text),
					SIPTAG_TO_STR(username_text),
					SIPTAG_EXPIRES_STR(ttl_text),
					NUTAG_PROXY(proxy_text),
					TAG_END());
				result = json_object();
				json_object_set_new(result, "event", json_string("registering"));
			} else {
				JANUS_LOG(LOG_VERB, "Not sending a SIP REGISTER: either send_register was set to false or guest mode was enabled\n");
				session->account.registration_status = janus_sip_registration_status_disabled;
				result = json_object();
				json_object_set_new(result, "event", json_string("registered"));
				json_object_set_new(result, "username", json_string(session->account.username));
				json_object_set_new(result, "register_sent", json_string("false"));
				/* Also notify event handlers */
				if(gateway->events_is_enabled()) {
					json_t *info = json_object();
					json_object_set_new(info, "event", json_string("registered"));
					json_object_set_new(info, "identity", json_string(session->account.identity));
					json_object_set_new(info, "type", json_string("guest"));
					gateway->notify_event(session->handle, info);
				}
			}
		} else if(!strcasecmp(request_text, "call")) {
			/* Call another peer */
			if(session->stack == NULL) {
				JANUS_LOG(LOG_ERR, "Wrong state (register first)\n");
				error_code = JANUS_SIP_ERROR_WRONG_STATE;
				g_snprintf(error_cause, 512, "Wrong state (register first)");
				goto error;
			}
			if(session->status >= janus_sip_call_status_inviting) {
				JANUS_LOG(LOG_ERR, "Wrong state (already in a call? status=%s)\n", janus_sip_call_status_string(session->status));
				error_code = JANUS_SIP_ERROR_WRONG_STATE;
				g_snprintf(error_cause, 512, "Wrong state (already in a call? status=%s)", janus_sip_call_status_string(session->status));
				goto error;
			}
			JANUS_VALIDATE_JSON_OBJECT(root, call_parameters,
				error_code, error_cause, TRUE,
				JANUS_SIP_ERROR_MISSING_ELEMENT, JANUS_SIP_ERROR_INVALID_ELEMENT);
			if(error_code != 0)
				goto error;
			json_t *uri = json_object_get(root, "uri");
			/* Check if we need to ACK manually (e.g., for the Record-Route hack) */
			json_t *autoack = json_object_get(root, "autoack");
			gboolean do_autoack = autoack ? json_is_true(autoack) : TRUE;
			/* Check if the INVITE needs to be enriched with custom headers */
			char custom_headers[2048];
			custom_headers[0] = '\0';
			json_t *headers = json_object_get(root, "headers");
			if(headers) {
				if(json_object_size(headers) > 0) {
					/* Parse custom headers */
					const char *key = NULL;
					json_t *value = NULL;
					void *iter = json_object_iter(headers);
					while(iter != NULL) {
						key = json_object_iter_key(iter);
						value = json_object_get(headers, key);
						if(value == NULL || !json_is_string(value)) {
							JANUS_LOG(LOG_WARN, "Skipping header '%s': value is not a string\n", key);
							iter = json_object_iter_next(headers, iter);
							continue;
						}
						char h[255];
						g_snprintf(h, 255, "%s: %s\r\n", key, json_string_value(value));
						JANUS_LOG(LOG_VERB, "Adding custom header, %s", h);
						g_strlcat(custom_headers, h, 2048);
						iter = json_object_iter_next(headers, iter);
					}
				}
			}
			/* SDES-SRTP is disabled by default, let's see if we need to enable it */
			gboolean offer_srtp = FALSE, require_srtp = FALSE;
			json_t *srtp = json_object_get(root, "srtp");
			if(srtp) {
				const char *srtp_text = json_string_value(srtp);
				if(!strcasecmp(srtp_text, "sdes_optional")) {
					/* Negotiate SDES, but make it optional */
					offer_srtp = TRUE;
				} else if(!strcasecmp(srtp_text, "sdes_mandatory")) {
					/* Negotiate SDES, and require it */
					offer_srtp = TRUE;
					require_srtp = TRUE;
				} else {
					JANUS_LOG(LOG_ERR, "Invalid element (srtp can only be sdes_optional or sdes_mandatory)\n");
					error_code = JANUS_SIP_ERROR_INVALID_ELEMENT;
					g_snprintf(error_cause, 512, "Invalid element (srtp can only be sdes_optional or sdes_mandatory)");
					goto error;
				}
			}
			/* Parse address */
			const char *uri_text = json_string_value(uri);
			janus_sip_uri_t target_uri;
			if (janus_sip_parse_uri(&target_uri, uri_text) < 0) {
				JANUS_LOG(LOG_ERR, "Invalid user address %s\n", uri_text);
				error_code = JANUS_SIP_ERROR_INVALID_ADDRESS;
				g_snprintf(error_cause, 512, "Invalid user address %s\n", uri_text);
				goto error;
			}
			/* Any SDP to handle? if not, something's wrong */
			if(!msg->sdp) {
				JANUS_LOG(LOG_ERR, "Missing SDP\n");
				error_code = JANUS_SIP_ERROR_MISSING_SDP;
				g_snprintf(error_cause, 512, "Missing SDP");
				goto error;
			}
			JANUS_LOG(LOG_VERB, "%s is calling %s\n", session->account.username, uri_text);
			JANUS_LOG(LOG_VERB, "This is involving a negotiation (%s) as well:\n%s\n", msg->sdp_type, msg->sdp);
			/* Clean up SRTP stuff from before first, in case it's still needed */
			janus_sip_srtp_cleanup(session);
			session->media.require_srtp = require_srtp;
			session->media.has_srtp_local = offer_srtp;
			if(offer_srtp) {
				JANUS_LOG(LOG_VERB, "Going to negotiate SDES-SRTP (%s)...\n", require_srtp ? "mandatory" : "optional");
			}
			/* Parse the SDP we got, manipulate some things, and generate a new one */
			sdp_parser_t *parser = sdp_parse(session->stack->s_home, msg->sdp, strlen(msg->sdp), 0);
			sdp_session_t *parsed_sdp = sdp_session(parser);
			if(!parsed_sdp) {
				JANUS_LOG(LOG_ERR, "Error parsing SDP");
				sdp_parser_free(parser);
				error_code = JANUS_SIP_ERROR_MISSING_SDP;
				g_snprintf(error_cause, 512, "Error parsing SDP");
				goto error;
			}
			/* Allocate RTP ports and merge them with the anonymized SDP */
			if(strstr(msg->sdp, "m=audio") && !strstr(msg->sdp, "m=audio 0")) {
				JANUS_LOG(LOG_VERB, "Going to negotiate audio...\n");
				session->media.has_audio = 1;	/* FIXME Maybe we need a better way to signal this */
			}
			if(strstr(msg->sdp, "m=video") && !strstr(msg->sdp, "m=video 0")) {
				JANUS_LOG(LOG_VERB, "Going to negotiate video...\n");
				session->media.has_video = 1;	/* FIXME Maybe we need a better way to signal this */
			}
			if(janus_sip_allocate_local_ports(session) < 0) {
				JANUS_LOG(LOG_ERR, "Could not allocate RTP/RTCP ports\n");
				sdp_parser_free(parser);
				error_code = JANUS_SIP_ERROR_IO_ERROR;
				g_snprintf(error_cause, 512, "Could not allocate RTP/RTCP ports");
				goto error;
			}
			char *sdp = janus_sip_sdp_manipulate(session, parsed_sdp, FALSE);
			if(sdp == NULL) {
				JANUS_LOG(LOG_ERR, "Could not allocate RTP/RTCP ports\n");
				sdp_parser_free(parser);
				error_code = JANUS_SIP_ERROR_IO_ERROR;
				g_snprintf(error_cause, 512, "Could not allocate RTP/RTCP ports");
				goto error;
			}
			JANUS_LOG(LOG_VERB, "Prepared SDP for INVITE:\n%s", sdp);
			/* Prepare the From header */
			char from_hdr[1024];
			if (session->account.display_name) {
				g_snprintf(from_hdr, sizeof(from_hdr), "\"%s\" <%s>", session->account.display_name, session->account.identity);
			} else {
				g_snprintf(from_hdr, sizeof(from_hdr), "%s", session->account.identity);
			}
			/* Prepare the stack */
			if(session->stack->s_nh_i != NULL)
				nua_handle_destroy(session->stack->s_nh_i);
			session->stack->s_nh_i = nua_handle(session->stack->s_nua, session, TAG_END());
			if(session->stack->s_nh_i == NULL) {
				JANUS_LOG(LOG_WARN, "NUA Handle for INVITE still null??\n");
				g_free(sdp);
				sdp_parser_free(parser);
				error_code = JANUS_SIP_ERROR_LIBSOFIA_ERROR;
				g_snprintf(error_cause, 512, "Invalid NUA Handle");
				goto error;
			}
			g_atomic_int_set(&session->hangingup, 0);
			session->status = janus_sip_call_status_inviting;
			/* Create a random call-id */
			char callid[24];
			janus_sip_random_string(24, (char *)&callid);
			/* Also notify event handlers */
			if(gateway->events_is_enabled()) {
				json_t *info = json_object();
				json_object_set_new(info, "event", json_string("calling"));
				json_object_set_new(info, "callee", json_string(uri_text));
				json_object_set_new(info, "call-id", json_string(callid));
				json_object_set_new(info, "sdp", json_string(sdp));
				gateway->notify_event(session->handle, info);
			}
			/* Send INVITE */
<<<<<<< HEAD
			session->callee = g_strdup(uri_text);
			session->callid = g_strdup(callid);
			g_hash_table_insert(callids, session->callid, session);
=======
			session->media.autoack = do_autoack;
>>>>>>> 930a4a4c
			nua_invite(session->stack->s_nh_i,
				SIPTAG_FROM_STR(from_hdr),
				SIPTAG_TO_STR(uri_text),
				SIPTAG_CALL_ID_STR(callid),
				SOATAG_USER_SDP_STR(sdp),
				NUTAG_PROXY(session->account.proxy),
				TAG_IF(strlen(custom_headers) > 0, SIPTAG_HEADER_STR(custom_headers)),
				NUTAG_AUTOANSWER(0),
				NUTAG_AUTOACK(do_autoack),
				TAG_END());
			g_free(sdp);
			sdp_parser_free(parser);
			if(session->transaction)
				g_free(session->transaction);
			session->transaction = msg->transaction ? g_strdup(msg->transaction) : NULL;
			/* Send an ack back */
			result = json_object();
			json_object_set_new(result, "event", json_string("calling"));
		} else if(!strcasecmp(request_text, "accept")) {
			if(session->status != janus_sip_call_status_invited) {
				JANUS_LOG(LOG_ERR, "Wrong state (not invited? status=%s)\n", janus_sip_call_status_string(session->status));
				error_code = JANUS_SIP_ERROR_WRONG_STATE;
				g_snprintf(error_cause, 512, "Wrong state (not invited? status=%s)", janus_sip_call_status_string(session->status));
				goto error;
			}
			if(session->callee == NULL) {
				JANUS_LOG(LOG_ERR, "Wrong state (no caller?)\n");
				error_code = JANUS_SIP_ERROR_WRONG_STATE;
				g_snprintf(error_cause, 512, "Wrong state (no caller?)");
				goto error;
			}
			JANUS_VALIDATE_JSON_OBJECT(root, accept_parameters,
				error_code, error_cause, TRUE,
				JANUS_SIP_ERROR_MISSING_ELEMENT, JANUS_SIP_ERROR_INVALID_ELEMENT);
			if(error_code != 0)
				goto error;
			json_t *srtp = json_object_get(root, "srtp");
			gboolean answer_srtp = FALSE;
			if(srtp) {
				const char *srtp_text = json_string_value(srtp);
				if(!strcasecmp(srtp_text, "sdes_optional")) {
					/* Negotiate SDES, but make it optional */
					answer_srtp = TRUE;
				} else if(!strcasecmp(srtp_text, "sdes_mandatory")) {
					/* Negotiate SDES, and require it */
					answer_srtp = TRUE;
					session->media.require_srtp = TRUE;
				} else {
					JANUS_LOG(LOG_ERR, "Invalid element (srtp can only be sdes_optional or sdes_mandatory)\n");
					error_code = JANUS_SIP_ERROR_INVALID_ELEMENT;
					g_snprintf(error_cause, 512, "Invalid element (srtp can only be sdes_optional or sdes_mandatory)");
					goto error;
				}
			}
			if(session->media.require_srtp && !session->media.has_srtp_remote) {
				JANUS_LOG(LOG_ERR, "Can't accept the call: SDES-SRTP required, but caller didn't offer it\n");
				error_code = JANUS_SIP_ERROR_TOO_STRICT;
				g_snprintf(error_cause, 512, "Can't accept the call: SDES-SRTP required, but caller didn't offer it");
				goto error;
			}
			answer_srtp = answer_srtp || session->media.has_srtp_remote;
			/* Any SDP to handle? if not, something's wrong */
			if(!msg->sdp) {
				JANUS_LOG(LOG_ERR, "Missing SDP\n");
				error_code = JANUS_SIP_ERROR_MISSING_SDP;
				g_snprintf(error_cause, 512, "Missing SDP");
				goto error;
			}
			/* Accept a call from another peer */
			JANUS_LOG(LOG_VERB, "We're accepting the call from %s\n", session->callee);
			JANUS_LOG(LOG_VERB, "This is involving a negotiation (%s) as well:\n%s\n", msg->sdp_type, msg->sdp);
			session->media.has_srtp_local = answer_srtp;
			if(answer_srtp) {
				JANUS_LOG(LOG_VERB, "Going to negotiate SDES-SRTP (%s)...\n", session->media.require_srtp ? "mandatory" : "optional");
			}
			/* Parse the SDP we got, manipulate some things, and generate a new one */
			sdp_parser_t *parser = sdp_parse(session->stack->s_home, msg->sdp, strlen(msg->sdp), 0);
			sdp_session_t *parsed_sdp = sdp_session(parser);
			if(!parsed_sdp) {
				JANUS_LOG(LOG_ERR, "Error parsing SDP");
				sdp_parser_free(parser);
				error_code = JANUS_SIP_ERROR_MISSING_SDP;
				g_snprintf(error_cause, 512, "Error parsing SDP");
				goto error;
			}
			/* Allocate RTP ports and merge them with the anonymized SDP */
			if(strstr(msg->sdp, "m=audio") && !strstr(msg->sdp, "m=audio 0")) {
				JANUS_LOG(LOG_VERB, "Going to negotiate audio...\n");
				session->media.has_audio = 1;	/* FIXME Maybe we need a better way to signal this */
			}
			if(strstr(msg->sdp, "m=video") && !strstr(msg->sdp, "m=video 0")) {
				JANUS_LOG(LOG_VERB, "Going to negotiate video...\n");
				session->media.has_video = 1;	/* FIXME Maybe we need a better way to signal this */
			}
			if(janus_sip_allocate_local_ports(session) < 0) {
				JANUS_LOG(LOG_ERR, "Could not allocate RTP/RTCP ports\n");
				sdp_parser_free(parser);
				error_code = JANUS_SIP_ERROR_IO_ERROR;
				g_snprintf(error_cause, 512, "Could not allocate RTP/RTCP ports");
				goto error;
			}
			char *sdp = janus_sip_sdp_manipulate(session, parsed_sdp, TRUE);
			if(sdp == NULL) {
				JANUS_LOG(LOG_ERR, "Could not allocate RTP/RTCP ports\n");
				sdp_parser_free(parser);
				error_code = JANUS_SIP_ERROR_IO_ERROR;
				g_snprintf(error_cause, 512, "Could not allocate RTP/RTCP ports");
				goto error;
			}
			if(session->media.audio_pt > -1) {
				session->media.audio_pt_name = janus_get_codec_from_pt(sdp, session->media.audio_pt);
				JANUS_LOG(LOG_VERB, "Detected audio codec: %d (%s)\n", session->media.audio_pt, session->media.audio_pt_name);
			}
			if(session->media.video_pt > -1) {
				session->media.video_pt_name = janus_get_codec_from_pt(sdp, session->media.video_pt);
				JANUS_LOG(LOG_VERB, "Detected video codec: %d (%s)\n", session->media.video_pt, session->media.video_pt_name);
			}
			JANUS_LOG(LOG_VERB, "Prepared SDP for 200 OK:\n%s", sdp);
			/* Also notify event handlers */
			if(gateway->events_is_enabled()) {
				json_t *info = json_object();
				json_object_set_new(info, "event", json_string("accepted"));
				if(session->callid)
					json_object_set_new(info, "call-id", json_string(session->callid));
				gateway->notify_event(session->handle, info);
			}
			/* Send 200 OK */
			g_atomic_int_set(&session->hangingup, 0);
			session->status = janus_sip_call_status_incall;
			if(session->stack->s_nh_i == NULL) {
				JANUS_LOG(LOG_WARN, "NUA Handle for 200 OK still null??\n");
			}
			nua_respond(session->stack->s_nh_i,
				200, sip_status_phrase(200),
				SOATAG_USER_SDP_STR(sdp),
				NUTAG_AUTOANSWER(0),
				TAG_END());
			g_free(sdp);
			sdp_parser_free(parser);
			/* Send an ack back */
			result = json_object();
			json_object_set_new(result, "event", json_string("accepted"));
			/* Start the media */
			session->media.ready = 1;	/* FIXME Maybe we need a better way to signal this */
			GError *error = NULL;
			g_thread_try_new("janus rtp handler", janus_sip_relay_thread, session, &error);
			if(error != NULL) {
				JANUS_LOG(LOG_ERR, "Got error %d (%s) trying to launch the RTP/RTCP thread...\n", error->code, error->message ? error->message : "??");
			}
		} else if(!strcasecmp(request_text, "decline")) {
			/* Reject an incoming call */
			if(session->status != janus_sip_call_status_invited) {
				JANUS_LOG(LOG_ERR, "Wrong state (not invited? status=%s)\n", janus_sip_call_status_string(session->status));
				/* Ignore */
				json_decref(root);
				janus_sip_message_free(msg);
				continue;
				//~ g_snprintf(error_cause, 512, "Wrong state (not in a call?)");
				//~ goto error;
			}
			if(session->callee == NULL) {
				JANUS_LOG(LOG_ERR, "Wrong state (no callee?)\n");
				error_code = JANUS_SIP_ERROR_WRONG_STATE;
				g_snprintf(error_cause, 512, "Wrong state (no callee?)");
				goto error;
			}
			session->status = janus_sip_call_status_closing;
			if(session->stack->s_nh_i == NULL) {
				JANUS_LOG(LOG_WARN, "NUA Handle for 200 OK still null??\n");
			}
			int response_code = 486;
			json_t *code_json = json_object_get(root, "code");
			if (code_json && json_is_integer(code_json))
				response_code = json_integer_value(code_json);
			if (response_code <= 399) {
				JANUS_LOG(LOG_WARN, "Invalid SIP response code specified, using 486 to decline call\n");
				response_code = 486;
			}
			nua_respond(session->stack->s_nh_i, response_code, sip_status_phrase(response_code), TAG_END());
			/* Also notify event handlers */
			if(gateway->events_is_enabled()) {
				json_t *info = json_object();
				json_object_set_new(info, "event", json_string("declined"));
				json_object_set_new(info, "callee", json_string(session->callee));
				if(session->callid)
					json_object_set_new(info, "call-id", json_string(session->callid));
				json_object_set_new(info, "code", json_integer(response_code));
				gateway->notify_event(session->handle, info);
			}
			g_free(session->callee);
			session->callee = NULL;
			/* Notify the operation */
			result = json_object();
			json_object_set_new(result, "event", json_string("declining"));
			json_object_set_new(result, "code", json_integer(response_code));
		} else if(!strcasecmp(request_text, "hangup")) {
			/* Hangup an ongoing call */
			if(!(session->status == janus_sip_call_status_inviting || session->status == janus_sip_call_status_incall)) {
				JANUS_LOG(LOG_ERR, "Wrong state (not in a call? status=%s)\n", janus_sip_call_status_string(session->status));
				/* Ignore */
				json_decref(root);
				janus_sip_message_free(msg);
				continue;
				//~ g_snprintf(error_cause, 512, "Wrong state (not in a call?)");
				//~ goto error;
			}
			if(session->callee == NULL) {
				JANUS_LOG(LOG_ERR, "Wrong state (no callee?)\n");
				error_code = JANUS_SIP_ERROR_WRONG_STATE;
				g_snprintf(error_cause, 512, "Wrong state (no callee?)");
				goto error;
			}
			session->status = janus_sip_call_status_closing;
			nua_bye(session->stack->s_nh_i, TAG_END());
			g_free(session->callee);
			session->callee = NULL;
			/* Notify the operation */
			result = json_object();
			json_object_set_new(result, "event", json_string("hangingup"));
		} else if(!strcasecmp(request_text, "recording")) {
			/* Start or stop recording */
			if(!(session->status == janus_sip_call_status_inviting || session->status == janus_sip_call_status_incall)) {
				JANUS_LOG(LOG_ERR, "Wrong state (not in a call? status=%s)\n", janus_sip_call_status_string(session->status));
				g_snprintf(error_cause, 512, "Wrong state (not in a call?)");
				goto error;
			}
			if(session->callee == NULL) {
				JANUS_LOG(LOG_ERR, "Wrong state (no callee?)\n");
				error_code = JANUS_SIP_ERROR_WRONG_STATE;
				g_snprintf(error_cause, 512, "Wrong state (no callee?)");
				goto error;
			}
			JANUS_VALIDATE_JSON_OBJECT(root, recording_parameters,
				error_code, error_cause, TRUE,
				JANUS_SIP_ERROR_MISSING_ELEMENT, JANUS_SIP_ERROR_INVALID_ELEMENT);
			if(error_code != 0)
				goto error;
			json_t *action = json_object_get(root, "action");
			const char *action_text = json_string_value(action);
			if(strcasecmp(action_text, "start") && strcasecmp(action_text, "stop")) {
				JANUS_LOG(LOG_ERR, "Invalid action (should be start|stop)\n");
				error_code = JANUS_SIP_ERROR_INVALID_ELEMENT;
				g_snprintf(error_cause, 512, "Invalid action (should be start|stop)");
				goto error;
			}
			gboolean record_audio = FALSE, record_video = FALSE,	/* No media is recorded by default */
				record_peer_audio = FALSE, record_peer_video = FALSE;
			json_t *audio = json_object_get(root, "audio");
			record_audio = audio ? json_is_true(audio) : FALSE;
			json_t *video = json_object_get(root, "video");
			record_video = video ? json_is_true(video) : FALSE;
			json_t *peer_audio = json_object_get(root, "peer_audio");
			record_peer_audio = peer_audio ? json_is_true(peer_audio) : FALSE;
			json_t *peer_video = json_object_get(root, "peer_video");
			record_peer_video = peer_video ? json_is_true(peer_video) : FALSE;
			if(!record_audio && !record_video && !record_peer_audio && !record_peer_video) {
				JANUS_LOG(LOG_ERR, "Invalid request (at least one of audio, video, peer_audio and peer_video should be true)\n");
				error_code = JANUS_SIP_ERROR_RECORDING_ERROR;
				g_snprintf(error_cause, 512, "Invalid request (at least one of audio, video, peer_audio and peer_video should be true)");
				goto error;
			}
			json_t *recfile = json_object_get(root, "filename");
			const char *recording_base = json_string_value(recfile);
			janus_mutex_lock(&session->rec_mutex);
			if(!strcasecmp(action_text, "start")) {
				/* Start recording something */
				char filename[255];
				gint64 now = janus_get_real_time();
				if(record_peer_audio || record_peer_video) {
					JANUS_LOG(LOG_INFO, "Starting recording of peer's %s (user %s, call %s)\n",
						(record_peer_audio && record_peer_video ? "audio and video" : (record_peer_audio ? "audio" : "video")),
						session->account.username, session->transaction);
					/* Start recording this peer's audio and/or video */
					if(record_peer_audio) {
						memset(filename, 0, 255);
						if(recording_base) {
							/* Use the filename and path we have been provided */
							g_snprintf(filename, 255, "%s-peer-audio", recording_base);
							/* FIXME This only works if offer/answer happened */
							session->arc_peer = janus_recorder_create(NULL, session->media.audio_pt_name, filename);
							if(session->arc_peer == NULL) {
								/* FIXME We should notify the fact the recorder could not be created */
								JANUS_LOG(LOG_ERR, "Couldn't open an audio recording file for this peer!\n");
							}
						} else {
							/* Build a filename */
							g_snprintf(filename, 255, "sip-%s-%s-%"SCNi64"-peer-audio",
								session->account.username ? session->account.username : "unknown",
								session->transaction ? session->transaction : "unknown",
								now);
							/* FIXME This only works if offer/answer happened */
							session->arc_peer = janus_recorder_create(NULL, session->media.audio_pt_name, filename);
							if(session->arc_peer == NULL) {
								/* FIXME We should notify the fact the recorder could not be created */
								JANUS_LOG(LOG_ERR, "Couldn't open an audio recording file for this peer!\n");
							}
						}
					}
					if(record_peer_video) {
						memset(filename, 0, 255);
						if(recording_base) {
							/* Use the filename and path we have been provided */
							g_snprintf(filename, 255, "%s-peer-video", recording_base);
							/* FIXME This only works if offer/answer happened */
							session->vrc_peer = janus_recorder_create(NULL, session->media.video_pt_name, filename);
							if(session->vrc_peer == NULL) {
								/* FIXME We should notify the fact the recorder could not be created */
								JANUS_LOG(LOG_ERR, "Couldn't open an video recording file for this peer!\n");
							}
						} else {
							/* Build a filename */
							g_snprintf(filename, 255, "sip-%s-%s-%"SCNi64"-peer-video",
								session->account.username ? session->account.username : "unknown",
								session->transaction ? session->transaction : "unknown",
								now);
							/* FIXME This only works if offer/answer happened */
							session->vrc_peer = janus_recorder_create(NULL, session->media.video_pt_name, filename);
							if(session->vrc_peer == NULL) {
								/* FIXME We should notify the fact the recorder could not be created */
								JANUS_LOG(LOG_ERR, "Couldn't open an video recording file for this peer!\n");
							}
						}
						/* TODO We should send a FIR/PLI to this peer... */
					}
				}
				if(record_audio || record_video) {
					/* Start recording the user's audio and/or video */
					JANUS_LOG(LOG_INFO, "Starting recording of user's %s (user %s, call %s)\n",
						(record_audio && record_video ? "audio and video" : (record_audio ? "audio" : "video")),
						session->account.username, session->transaction);
					if(record_audio) {
						memset(filename, 0, 255);
						if(recording_base) {
							/* Use the filename and path we have been provided */
							g_snprintf(filename, 255, "%s-user-audio", recording_base);
							/* FIXME This only works if offer/answer happened */
							session->arc = janus_recorder_create(NULL, session->media.audio_pt_name, filename);
							if(session->arc == NULL) {
								/* FIXME We should notify the fact the recorder could not be created */
								JANUS_LOG(LOG_ERR, "Couldn't open an audio recording file for this peer!\n");
							}
						} else {
							/* Build a filename */
							g_snprintf(filename, 255, "sip-%s-%s-%"SCNi64"-own-audio",
								session->account.username ? session->account.username : "unknown",
								session->transaction ? session->transaction : "unknown",
								now);
							/* FIXME This only works if offer/answer happened */
							session->arc = janus_recorder_create(NULL, session->media.audio_pt_name, filename);
							if(session->arc == NULL) {
								/* FIXME We should notify the fact the recorder could not be created */
								JANUS_LOG(LOG_ERR, "Couldn't open an audio recording file for this peer!\n");
							}
						}
					}
					if(record_video) {
						memset(filename, 0, 255);
						if(recording_base) {
							/* Use the filename and path we have been provided */
							g_snprintf(filename, 255, "%s-user-video", recording_base);
							/* FIXME This only works if offer/answer happened */
							session->vrc = janus_recorder_create(NULL, session->media.video_pt_name, filename);
							if(session->vrc == NULL) {
								/* FIXME We should notify the fact the recorder could not be created */
								JANUS_LOG(LOG_ERR, "Couldn't open an video recording file for this user!\n");
							}
						} else {
							/* Build a filename */
							g_snprintf(filename, 255, "sip-%s-%s-%"SCNi64"-own-video",
								session->account.username ? session->account.username : "unknown",
								session->transaction ? session->transaction : "unknown",
								now);
							/* FIXME This only works if offer/answer happened */
							session->vrc = janus_recorder_create(NULL, session->media.video_pt_name, filename);
							if(session->vrc == NULL) {
								/* FIXME We should notify the fact the recorder could not be created */
								JANUS_LOG(LOG_ERR, "Couldn't open an video recording file for this user!\n");
							}
						}
						/* Send a PLI */
						JANUS_LOG(LOG_VERB, "Recording video, sending a PLI to kickstart it\n");
						char buf[12];
						memset(buf, 0, 12);
						janus_rtcp_pli((char *)&buf, 12);
						gateway->relay_rtcp(session->handle, 1, buf, 12);
					}
				}
			} else {
				/* Stop recording something: notice that this never returns an error, even when we were not recording anything */
				if(record_audio) {
					if(session->arc) {
						janus_recorder_close(session->arc);
						JANUS_LOG(LOG_INFO, "Closed user's audio recording %s\n", session->arc->filename ? session->arc->filename : "??");
						janus_recorder_free(session->arc);
					}
					session->arc = NULL;
				}
				if(record_video) {
					if(session->vrc) {
						janus_recorder_close(session->vrc);
						JANUS_LOG(LOG_INFO, "Closed user's video recording %s\n", session->vrc->filename ? session->vrc->filename : "??");
						janus_recorder_free(session->vrc);
					}
					session->vrc = NULL;
				}
				if(record_peer_audio) {
					if(session->arc_peer) {
						janus_recorder_close(session->arc_peer);
						JANUS_LOG(LOG_INFO, "Closed peer's audio recording %s\n", session->arc_peer->filename ? session->arc_peer->filename : "??");
						janus_recorder_free(session->arc_peer);
					}
					session->arc_peer = NULL;
				}
				if(record_peer_video) {
					if(session->vrc_peer) {
						janus_recorder_close(session->vrc_peer);
						JANUS_LOG(LOG_INFO, "Closed peer's video recording %s\n", session->vrc_peer->filename ? session->vrc_peer->filename : "??");
						janus_recorder_free(session->vrc_peer);
					}
					session->vrc_peer = NULL;
				}
			}
			janus_mutex_unlock(&session->rec_mutex);
			/* Notify the result */
			result = json_object();
			json_object_set_new(result, "event", json_string("recordingupdated"));
		} else if(!strcasecmp(request_text, "dtmf_info")) {
			/* Send DMTF tones using SIP INFO
			 * (https://tools.ietf.org/html/draft-kaplan-dispatch-info-dtmf-package-00)
			 */
			if(!(session->status == janus_sip_call_status_inviting || session->status == janus_sip_call_status_incall)) {
				JANUS_LOG(LOG_ERR, "Wrong state (not in a call? status=%s)\n", janus_sip_call_status_string(session->status));
				g_snprintf(error_cause, 512, "Wrong state (not in a call?)");
				goto error;
			}
			if(session->callee == NULL) {
				JANUS_LOG(LOG_ERR, "Wrong state (no callee?)\n");
				error_code = JANUS_SIP_ERROR_WRONG_STATE;
				g_snprintf(error_cause, 512, "Wrong state (no callee?)");
				goto error;
			}
			JANUS_VALIDATE_JSON_OBJECT(root, dtmf_info_parameters,
				error_code, error_cause, TRUE,
				JANUS_SIP_ERROR_MISSING_ELEMENT, JANUS_SIP_ERROR_INVALID_ELEMENT);
			if(error_code != 0)
				goto error;
			json_t *digit = json_object_get(root, "digit");
			const char *digit_text = json_string_value(digit);
			if(strlen(digit_text) != 1) {
				JANUS_LOG(LOG_ERR, "Invalid element (digit should be one character))\n");
				error_code = JANUS_SIP_ERROR_INVALID_ELEMENT;
				g_snprintf(error_cause, 512, "Invalid element (digit should be one character)");
				goto error;
			}
			int duration_ms = 0;
			json_t *duration = json_object_get(root, "duration");
			duration_ms = duration ? json_integer_value(duration) : 0;
			if (duration_ms <= 0 || duration_ms > 5000) {
				duration_ms = 160; /* default value */
			}

			char payload[64];
			g_snprintf(payload, sizeof(payload), "Signal=%s\r\nDuration=%d", digit_text, duration_ms);
			nua_info(session->stack->s_nh_i,
				SIPTAG_CONTENT_TYPE_STR("application/dtmf-relay"),
				SIPTAG_PAYLOAD_STR(payload),
				TAG_END());
		} else {
			JANUS_LOG(LOG_ERR, "Unknown request (%s)\n", request_text);
			error_code = JANUS_SIP_ERROR_INVALID_REQUEST;
			g_snprintf(error_cause, 512, "Unknown request (%s)", request_text);
			goto error;
		}

		json_decref(root);
		/* Prepare JSON event */
		json_t *event = json_object();
		json_object_set_new(event, "sip", json_string("event"));
		if(result != NULL)
			json_object_set_new(event, "result", result);
		char *event_text = json_dumps(event, JSON_INDENT(3) | JSON_PRESERVE_ORDER);
		json_decref(event);
		JANUS_LOG(LOG_VERB, "Pushing event: %s\n", event_text);
		int ret = gateway->push_event(msg->handle, &janus_sip_plugin, msg->transaction, event_text, sdp_type, sdp);
		JANUS_LOG(LOG_VERB, "  >> %d (%s)\n", ret, janus_get_api_error(ret));
		g_free(event_text);
		if(sdp)
			g_free(sdp);
		janus_sip_message_free(msg);
		continue;

error:
		{
			if(root != NULL)
				json_decref(root);
			/* Prepare JSON error event */
			json_t *event = json_object();
			json_object_set_new(event, "sip", json_string("event"));
			json_object_set_new(event, "error_code", json_integer(error_code));
			json_object_set_new(event, "error", json_string(error_cause));
			char *event_text = json_dumps(event, JSON_INDENT(3) | JSON_PRESERVE_ORDER);
			json_decref(event);
			JANUS_LOG(LOG_VERB, "Pushing event: %s\n", event_text);
			int ret = gateway->push_event(msg->handle, &janus_sip_plugin, msg->transaction, event_text, NULL, NULL);
			JANUS_LOG(LOG_VERB, "  >> %d (%s)\n", ret, janus_get_api_error(ret));
			g_free(event_text);
			janus_sip_message_free(msg);
		}
	}
	JANUS_LOG(LOG_VERB, "Leaving SIP handler thread\n");
	return NULL;
}


/* Sofia callbacks */
void janus_sip_sofia_callback(nua_event_t event, int status, char const *phrase, nua_t *nua, nua_magic_t *magic, nua_handle_t *nh, nua_hmagic_t *hmagic, sip_t const *sip, tagi_t tags[])
{
	janus_sip_session *session = (janus_sip_session *)magic;
	ssip_t *ssip = session->stack;

	/* Notify event handlers about the content of the whole incoming SIP message, if any */
	if(gateway->events_is_enabled() && ssip) {
		/* Print the incoming message */
		size_t msg_size = 0;
		msg_t* msg = nua_current_request(nua);
		if(msg) {
			char *msg_str = msg_as_string(ssip->s_home, msg, NULL, 0, &msg_size);
			json_t *info = json_object();
			json_object_set_new(info, "event", json_string("sip-in"));
			json_object_set_new(info, "sip", json_string(msg_str));
			gateway->notify_event(session->handle, info);
		}
	}

	switch (event) {
	/* Status or Error Indications */
		case nua_i_active:
			JANUS_LOG(LOG_VERB, "[%s][%s]: %d %s\n", session->account.username, nua_event_name(event), status, phrase ? phrase : "??");
			break;
		case nua_i_error:
			JANUS_LOG(LOG_VERB, "[%s][%s]: %d %s\n", session->account.username, nua_event_name(event), status, phrase ? phrase : "??");
			break;
		case nua_i_fork:
			JANUS_LOG(LOG_VERB, "[%s][%s]: %d %s\n", session->account.username, nua_event_name(event), status, phrase ? phrase : "??");
			break;
		case nua_i_media_error:
			JANUS_LOG(LOG_VERB, "[%s][%s]: %d %s\n", session->account.username, nua_event_name(event), status, phrase ? phrase : "??");
			break;
		case nua_i_subscription:
			JANUS_LOG(LOG_VERB, "[%s][%s]: %d %s\n", session->account.username, nua_event_name(event), status, phrase ? phrase : "??");
			break;
		case nua_i_state:
			JANUS_LOG(LOG_VERB, "[%s][%s]: %d %s\n", session->account.username, nua_event_name(event), status, phrase ? phrase : "??");
			tagi_t const *ti = tl_find(tags, nutag_callstate);
			enum nua_callstate callstate = ti ? ti->t_value : -1;
			/* There are several call states, but we care about the terminated state in order to send the 'hangup' event
			 * and the proceeding state in order to send the 'proceeding' event so the client can play a ringback tone for
			 * the user since we don't send early media. (assuming this is the right session, of course).
			 * http://sofia-sip.sourceforge.net/refdocs/nua/nua__tag_8h.html#a516dc237722dc8ca4f4aa3524b2b444b
			 */
			if (callstate == nua_callstate_proceeding &&
				    (session->stack->s_nh_i == nh || session->stack->s_nh_i == NULL)) {
				json_t *call = json_object();
				json_object_set_new(call, "sip", json_string("event"));
				json_t *calling = json_object();
				json_object_set_new(calling, "event", json_string("proceeding"));
				json_object_set_new(calling, "code", json_integer(status));
				json_object_set_new(call, "result", calling);
				char *call_text = json_dumps(call, JSON_INDENT(3) | JSON_PRESERVE_ORDER);
				json_decref(call);
				JANUS_LOG(LOG_VERB, "Pushing event: %s\n", call_text);
				int ret = gateway->push_event(session->handle, &janus_sip_plugin, session->transaction, call_text, NULL, NULL);
				JANUS_LOG(LOG_VERB, "  >> %d (%s)\n", ret, janus_get_api_error(ret));
				g_free(call_text);
				/* Also notify event handlers */
				if(gateway->events_is_enabled()) {
					json_t *info = json_object();
					json_object_set_new(info, "event", json_string("proceeding"));
					if(session->callid)
						json_object_set_new(info, "call-id", json_string(session->callid));
					json_object_set_new(info, "code", json_integer(status));
					gateway->notify_event(session->handle, info);
				}
			} else if(callstate == nua_callstate_terminated &&
					(session->stack->s_nh_i == nh || session->stack->s_nh_i == NULL)) {
				session->status = janus_sip_call_status_idle;
				session->stack->s_nh_i = NULL;
				json_t *call = json_object();
				json_object_set_new(call, "sip", json_string("event"));
				json_t *calling = json_object();
				json_object_set_new(calling, "event", json_string("hangup"));
				json_object_set_new(calling, "code", json_integer(status));
				json_object_set_new(calling, "reason", json_string(phrase ? phrase : ""));
				json_object_set_new(call, "result", calling);
				char *call_text = json_dumps(call, JSON_INDENT(3) | JSON_PRESERVE_ORDER);
				json_decref(call);
				JANUS_LOG(LOG_VERB, "Pushing event: %s\n", call_text);
				int ret = gateway->push_event(session->handle, &janus_sip_plugin, session->transaction, call_text, NULL, NULL);
				JANUS_LOG(LOG_VERB, "  >> %d (%s)\n", ret, janus_get_api_error(ret));
				g_free(call_text);
				/* Also notify event handlers */
				if(gateway->events_is_enabled()) {
					json_t *info = json_object();
					json_object_set_new(info, "event", json_string("hangup"));
					if(session->callid)
						json_object_set_new(info, "call-id", json_string(session->callid));
					json_object_set_new(info, "code", json_integer(status));
					if(phrase)
						json_object_set_new(info, "reason", json_string(phrase));
					gateway->notify_event(session->handle, info);
				}
				/* Get rid of any PeerConnection that may have been set up */
				if(session->callid)
					g_hash_table_remove(callids, session->callid);
				g_free(session->callid);
				session->callid = NULL;
				g_free(session->transaction);
				session->transaction = NULL;
				gateway->close_pc(session->handle);
			}
			break;
		case nua_i_terminated:
			JANUS_LOG(LOG_VERB, "[%s][%s]: %d %s\n", session->account.username, nua_event_name(event), status, phrase ? phrase : "??");
			break;
	/* SIP requests */
		case nua_i_ack:
			JANUS_LOG(LOG_VERB, "[%s][%s]: %d %s\n", session->account.username, nua_event_name(event), status, phrase ? phrase : "??");
			break;
		case nua_i_outbound:
			JANUS_LOG(LOG_VERB, "[%s][%s]: %d %s\n", session->account.username, nua_event_name(event), status, phrase ? phrase : "??");
			break;
		case nua_i_bye: {
			JANUS_LOG(LOG_VERB, "[%s][%s]: %d %s\n", session->account.username, nua_event_name(event), status, phrase ? phrase : "??");
			break;
		}
		case nua_i_cancel: {
			JANUS_LOG(LOG_VERB, "[%s][%s]: %d %s\n", session->account.username, nua_event_name(event), status, phrase ? phrase : "??");
			break;
		}
		case nua_i_invite: {
			JANUS_LOG(LOG_VERB, "[%s][%s]: %d %s\n", session->account.username, nua_event_name(event), status, phrase ? phrase : "??");
			if(ssip == NULL) {
				JANUS_LOG(LOG_ERR, "\tInvalid SIP stack\n");
				nua_respond(nh, 500, sip_status_phrase(500), TAG_END());
				break;
			}
			sdp_parser_t *parser = sdp_parse(ssip->s_home, sip->sip_payload->pl_data, sip->sip_payload->pl_len, 0);
			if(!sdp_session(parser)) {
				JANUS_LOG(LOG_ERR, "\tError parsing SDP!\n");
				nua_respond(nh, 488, sip_status_phrase(488), TAG_END());
				sdp_parser_free(parser);
				break;
			}
			if(session->stack->s_nh_i != NULL) {
				if(session->stack->s_nh_i == nh) {
					/* re-INVITE, we don't support those. */
					nua_respond(nh, 488, sip_status_phrase(488), TAG_END());
				} else if(session->status >= janus_sip_call_status_inviting) {
					/* Busy with another call */
					JANUS_LOG(LOG_VERB, "\tAlready in a call (busy, status=%s)\n", janus_sip_call_status_string(session->status));
					nua_respond(nh, 486, sip_status_phrase(486), TAG_END());
					/* Notify the web app about the missed invite */
					json_t *missed = json_object();
					json_object_set_new(missed, "sip", json_string("event"));
					json_t *result = json_object();
					json_object_set_new(result, "event", json_string("missed_call"));
					char *caller_text = url_as_string(session->stack->s_home, sip->sip_from->a_url);
					json_object_set_new(result, "caller", json_string(caller_text));
					su_free(session->stack->s_home, caller_text);
					if (sip->sip_from && sip->sip_from->a_display) {
						json_object_set_new(result, "displayname", json_string(sip->sip_from->a_display));
					}
					json_object_set_new(missed, "result", result);
					char *missed_text = json_dumps(missed, JSON_INDENT(3) | JSON_PRESERVE_ORDER);
					json_decref(missed);
					JANUS_LOG(LOG_VERB, "Pushing event to peer: %s\n", missed_text);
					int ret = gateway->push_event(session->handle, &janus_sip_plugin, session->transaction, missed_text, NULL, NULL);
					JANUS_LOG(LOG_VERB, "  >> %d (%s)\n", ret, janus_get_api_error(ret));
					g_free(missed_text);
					/* Also notify event handlers */
					if(gateway->events_is_enabled()) {
						json_t *info = json_object();
						json_object_set_new(info, "event", json_string("missed_call"));
						json_object_set_new(info, "caller", json_string(caller_text));
						gateway->notify_event(session->handle, info);
					}
				}
				sdp_parser_free(parser);
				break;
			}
			/* New incoming call */
			session->callee = g_strdup(url_as_string(session->stack->s_home, sip->sip_from->a_url));
			session->callid = sip && sip->sip_call_id ? g_strdup(sip->sip_call_id->i_id) : NULL;
			if(session->callid)
				g_hash_table_insert(callids, session->callid, session);
			session->status = janus_sip_call_status_invited;
			/* Clean up SRTP stuff from before first, in case it's still needed */
			janus_sip_srtp_cleanup(session);
			/* Parse SDP */
			char *fixed_sdp = g_strdup(sip->sip_payload->pl_data);
			JANUS_LOG(LOG_VERB, "Someone is inviting us in a call:\n%s", sip->sip_payload->pl_data);
			sdp_session_t *sdp = sdp_session(parser);
			janus_sip_sdp_process(session, sdp, FALSE);
			/* Send SDP to the browser */
			json_t *call = json_object();
			json_object_set_new(call, "sip", json_string("event"));
			json_t *calling = json_object();
			json_object_set_new(calling, "event", json_string("incomingcall"));
			json_object_set_new(calling, "username", json_string(session->callee));
			if(sip->sip_from && sip->sip_from->a_display) {
				json_object_set_new(calling, "displayname", json_string(sip->sip_from->a_display));
			}
			if(session->media.has_srtp_remote) {
				/* FIXME Maybe a true/false instead? */
				json_object_set_new(calling, "srtp", json_string(session->media.require_srtp ? "sdes_mandatory" : "sdes_optional"));
			}
			json_object_set_new(call, "result", calling);
			char *call_text = json_dumps(call, JSON_INDENT(3) | JSON_PRESERVE_ORDER);
			json_decref(call);
			JANUS_LOG(LOG_VERB, "Pushing event to peer: %s\n", call_text);
			int ret = gateway->push_event(session->handle, &janus_sip_plugin, session->transaction, call_text, "offer", fixed_sdp);
			JANUS_LOG(LOG_VERB, "  >> %d (%s)\n", ret, janus_get_api_error(ret));
			g_free(call_text);
			/* Also notify event handlers */
			if(gateway->events_is_enabled()) {
				json_t *info = json_object();
				json_object_set_new(info, "event", json_string("incomingcall"));
				if(session->callid)
					json_object_set_new(info, "call-id", json_string(session->callid));
				json_object_set_new(info, "username", json_string(session->callee));
				if(sip->sip_from && sip->sip_from->a_display)
					json_object_set_new(info, "displayname", json_string(sip->sip_from->a_display));
				gateway->notify_event(session->handle, info);
			}
			g_free(fixed_sdp);
			/* Send a Ringing back */
			nua_respond(nh, 180, sip_status_phrase(180), TAG_END());
			session->stack->s_nh_i = nh;
			break;
		}
		case nua_i_options:
			JANUS_LOG(LOG_VERB, "[%s][%s]: %d %s\n", session->account.username, nua_event_name(event), status, phrase ? phrase : "??");
			/* FIXME Should we handle this message? for now we reply with a 405 Method Not Implemented */
			nua_respond(nh, 405, sip_status_phrase(405), TAG_END());
			break;
	/* Responses */
		case nua_r_get_params:
			JANUS_LOG(LOG_VERB, "[%s][%s]: %d %s\n", session->account.username, nua_event_name(event), status, phrase ? phrase : "??");
			break;
		case nua_r_set_params:
			JANUS_LOG(LOG_VERB, "[%s][%s]: %d %s\n", session->account.username, nua_event_name(event), status, phrase ? phrase : "??");
			break;
		case nua_r_notifier:
			JANUS_LOG(LOG_VERB, "[%s][%s]: %d %s\n", session->account.username, nua_event_name(event), status, phrase ? phrase : "??");
			break;
		case nua_r_shutdown:
			JANUS_LOG(LOG_VERB, "[%s][%s]: %d %s\n", session->account.username, nua_event_name(event), status, phrase ? phrase : "??");
			if(status < 200 && !g_atomic_int_get(&stopping)) {
				/* shutdown in progress -> return */
				break;
			}
			if(ssip != NULL) {
				/* end the event loop. su_root_run() will return */
				su_root_break(ssip->s_root);
			}
			break;
		case nua_r_terminate:
			JANUS_LOG(LOG_VERB, "[%s][%s]: %d %s\n", session->account.username, nua_event_name(event), status, phrase ? phrase : "??");
			break;
	/* SIP responses */
		case nua_r_bye:
			JANUS_LOG(LOG_VERB, "[%s][%s]: %d %s\n", session->account.username, nua_event_name(event), status, phrase ? phrase : "??");
			break;
		case nua_r_cancel:
			JANUS_LOG(LOG_VERB, "[%s][%s]: %d %s\n", session->account.username, nua_event_name(event), status, phrase ? phrase : "??");
			break;
		case nua_r_info:
			JANUS_LOG(LOG_VERB, "[%s][%s]: %d %s\n", session->account.username, nua_event_name(event), status, phrase ? phrase : "??");
			break;
		case nua_r_invite: {
			JANUS_LOG(LOG_VERB, "[%s][%s]: %d %s\n", session->account.username, nua_event_name(event), status, phrase ? phrase : "??");

			if(status < 200) {
				/* Not ready yet (FIXME May this be pranswer?? we don't handle it yet...) */
				break;
			} else if(status == 401 || status == 407) {
				char auth[256];
				const char* scheme;
				const char* realm;
				if(status == 401) {
 					/* Get scheme/realm from 401 error */
					sip_www_authenticate_t const* www_auth = sip->sip_www_authenticate;
					scheme = www_auth->au_scheme;
					realm = msg_params_find(www_auth->au_params, "realm=");
				} else {
 					/* Get scheme/realm from 407 error, proxy-auth */
					sip_proxy_authenticate_t const* proxy_auth = sip->sip_proxy_authenticate;
					scheme = proxy_auth->au_scheme;
					realm = msg_params_find(proxy_auth->au_params, "realm=");
				}
				memset(auth, 0, sizeof(auth));
				g_snprintf(auth, sizeof(auth), "%s%s:%s:%s:%s%s",
					session->account.secret_type == janus_sip_secret_type_hashed ? "HA1+" : "",
					scheme,
					realm,
					session->account.authuser ? session->account.authuser : "null",
					session->account.secret_type == janus_sip_secret_type_hashed ? "HA1+" : "",
					session->account.secret ? session->account.secret : "null");
				JANUS_LOG(LOG_VERB, "\t%s\n", auth);
				/* Authenticate */
				nua_authenticate(nh,
					NUTAG_AUTH(auth),
					TAG_END());
				break;
			} else if(status >= 400) {
				break;
			}
			if(ssip == NULL) {
				JANUS_LOG(LOG_ERR, "\tInvalid SIP stack\n");
				nua_respond(nh, 500, sip_status_phrase(500), TAG_END());
				break;
			}
			sdp_parser_t *parser = sdp_parse(ssip->s_home, sip->sip_payload->pl_data, sip->sip_payload->pl_len, 0);
			if(!sdp_session(parser)) {
				JANUS_LOG(LOG_ERR, "\tError parsing SDP!\n");
				nua_respond(nh, 488, sip_status_phrase(488), TAG_END());
				sdp_parser_free(parser);
				break;
			}
			/* Send an ACK, if needed */
			if(!session->media.autoack) {
				char *route = sip->sip_record_route ? url_as_string(session->stack->s_home, sip->sip_record_route->r_url) : NULL;
				JANUS_LOG(LOG_INFO, "Sending ACK (route=%s)\n", route ? route : "none");
				nua_ack(nh,
					TAG_IF(route, NTATAG_DEFAULT_PROXY(route)),
					TAG_END());
			}
			/* Parse SDP */
			JANUS_LOG(LOG_VERB, "Peer accepted our call:\n%s", sip->sip_payload->pl_data);
			session->status = janus_sip_call_status_incall;
			char *fixed_sdp = g_strdup(sip->sip_payload->pl_data);
			sdp_session_t *sdp = sdp_session(parser);
			janus_sip_sdp_process(session, sdp, TRUE);
			/* If we asked for SRTP and are not getting it, fail */
			if(session->media.require_srtp && !session->media.has_srtp_remote) {
				JANUS_LOG(LOG_ERR, "\tWe asked for mandatory SRTP but didn't get any in the reply!\n");
				sdp_parser_free(parser);
				g_free(fixed_sdp);
				/* Hangup immediately */
				session->status = janus_sip_call_status_closing;
				nua_bye(nh, TAG_END());
				g_free(session->callee);
				session->callee = NULL;
				break;
			}
			if(session->media.audio_pt > -1) {
				session->media.audio_pt_name = janus_get_codec_from_pt(fixed_sdp, session->media.audio_pt);
				JANUS_LOG(LOG_VERB, "Detected audio codec: %d (%s)\n", session->media.audio_pt, session->media.audio_pt_name);
			}
			if(session->media.video_pt > -1) {
				session->media.video_pt_name = janus_get_codec_from_pt(fixed_sdp, session->media.video_pt);
				JANUS_LOG(LOG_VERB, "Detected video codec: %d (%s)\n", session->media.video_pt, session->media.video_pt_name);
			}
			session->media.ready = 1;	/* FIXME Maybe we need a better way to signal this */
			GError *error = NULL;
			g_thread_try_new("janus rtp handler", janus_sip_relay_thread, session, &error);
			if(error != NULL) {
				JANUS_LOG(LOG_ERR, "Got error %d (%s) trying to launch the RTP/RTCP thread...\n", error->code, error->message ? error->message : "??");
			}
			/* Send SDP to the browser */
			json_t *call = json_object();
			json_object_set_new(call, "sip", json_string("event"));
			json_t *calling = json_object();
			json_object_set_new(calling, "event", json_string("accepted"));
			json_object_set_new(calling, "username", json_string(session->callee));
			json_object_set_new(call, "result", calling);
			char *call_text = json_dumps(call, JSON_INDENT(3) | JSON_PRESERVE_ORDER);
			json_decref(call);
			JANUS_LOG(LOG_VERB, "Pushing event to peer: %s\n", call_text);
			int ret = gateway->push_event(session->handle, &janus_sip_plugin, session->transaction, call_text, "answer", fixed_sdp);
			JANUS_LOG(LOG_VERB, "  >> %d (%s)\n", ret, janus_get_api_error(ret));
			g_free(call_text);
			/* Also notify event handlers */
			if(gateway->events_is_enabled()) {
				json_t *info = json_object();
				json_object_set_new(info, "event", json_string("accepted"));
				if(session->callid)
					json_object_set_new(info, "call-id", json_string(session->callid));
				json_object_set_new(info, "username", json_string(session->callee));
				gateway->notify_event(session->handle, info);
			}
			g_free(fixed_sdp);
			break;
		}
		case nua_r_register: {
			JANUS_LOG(LOG_VERB, "[%s][%s]: %d %s\n", session->account.username, nua_event_name(event), status, phrase ? phrase : "??");
			if(status == 200) {
				if(session->account.registration_status < janus_sip_registration_status_registered)
					session->account.registration_status = janus_sip_registration_status_registered;
				JANUS_LOG(LOG_VERB, "Successfully registered\n");
				/* Notify the browser */
				json_t *call = json_object();
				json_object_set_new(call, "sip", json_string("event"));
				json_t *calling = json_object();
				json_object_set_new(calling, "event", json_string("registered"));
				json_object_set_new(calling, "username", json_string(session->account.username));
				json_object_set_new(calling, "register_sent", json_string("true"));
				json_object_set_new(call, "result", calling);
				char *call_text = json_dumps(call, JSON_INDENT(3) | JSON_PRESERVE_ORDER);
				json_decref(call);
				JANUS_LOG(LOG_VERB, "Pushing event: %s\n", call_text);
				int ret = gateway->push_event(session->handle, &janus_sip_plugin, session->transaction, call_text, NULL, NULL);
				JANUS_LOG(LOG_VERB, "  >> %d (%s)\n", ret, janus_get_api_error(ret));
				g_free(call_text);
				/* Also notify event handlers */
				if(gateway->events_is_enabled()) {
					json_t *info = json_object();
					json_object_set_new(info, "event", json_string("registered"));
					json_object_set_new(info, "identity", json_string(session->account.identity));
					if(session->account.proxy)
						json_object_set_new(info, "proxy", json_string(session->account.proxy));
					gateway->notify_event(session->handle, info);
				}
			} else if(status == 401) {
				/* Get scheme/realm from 401 error */
				sip_www_authenticate_t const* www_auth = sip->sip_www_authenticate;
				char const* scheme = www_auth->au_scheme;
				const char* realm = msg_params_find(www_auth->au_params, "realm=");
				char auth[256];
				memset(auth, 0, sizeof(auth));
				g_snprintf(auth, sizeof(auth), "%s%s:%s:%s:%s%s",
					session->account.secret_type == janus_sip_secret_type_hashed ? "HA1+" : "",
					scheme,
					realm,
					session->account.authuser ? session->account.authuser : "null",
					session->account.secret_type == janus_sip_secret_type_hashed ? "HA1+" : "",
					session->account.secret);
				JANUS_LOG(LOG_VERB, "\t%s\n", auth);
				/* Authenticate */
				nua_authenticate(nh,
					NUTAG_AUTH(auth),
					TAG_END());
			} else if(status >= 400) {
				/* Authentication failed? */
				session->account.registration_status = janus_sip_registration_status_failed;
				/* Tell the browser... */
				json_t *event = json_object();
				json_object_set_new(event, "sip", json_string("event"));
				json_t *result = json_object();
				json_object_set_new(result, "event", json_string("registration_failed"));
				json_object_set_new(result, "code", json_integer(status));
				json_object_set_new(result, "reason", json_string(phrase ? phrase : ""));
				json_object_set_new(event, "result", result);
				char *event_text = json_dumps(event, JSON_INDENT(3) | JSON_PRESERVE_ORDER);
				json_decref(event);
				JANUS_LOG(LOG_VERB, "Pushing event: %s\n", event_text);
				int ret = gateway->push_event(session->handle, &janus_sip_plugin, session->transaction, event_text, NULL, NULL);
				JANUS_LOG(LOG_VERB, "  >> %d (%s)\n", ret, janus_get_api_error(ret));
				g_free(event_text);
				/* Also notify event handlers */
				if(gateway->events_is_enabled()) {
					json_t *info = json_object();
					json_object_set_new(info, "event", json_string("registration_failed"));
					json_object_set_new(info, "code", json_integer(status));
					if(phrase)
						json_object_set_new(info, "reason", json_string(phrase ? phrase : ""));
					gateway->notify_event(session->handle, info);
				}
			}
			break;
		}
		default:
			/* unknown event -> print out error message */
			JANUS_LOG(LOG_ERR, "Unknown event %d (%s)\n", event, nua_event_name(event));
			break;
	}
}

void janus_sip_sdp_process(janus_sip_session *session, sdp_session_t *sdp, gboolean answer) {
	if(!session || !sdp)
		return;
	/* c= */
	if(sdp->sdp_connection && sdp->sdp_connection->c_address) {
		g_free(session->media.remote_ip);
		session->media.remote_ip = g_strdup(sdp->sdp_connection->c_address);
		JANUS_LOG(LOG_VERB, "  >> Media connection:\n");
		JANUS_LOG(LOG_VERB, "       %s\n", session->media.remote_ip);
	}
	JANUS_LOG(LOG_VERB, "  >> Media lines:\n");
	sdp_media_t *m = sdp->sdp_media;
	while(m) {
		session->media.require_srtp = session->media.require_srtp || (m->m_proto_name && !strcasecmp(m->m_proto_name, "RTP/SAVP"));
		if(m->m_type == sdp_media_audio) {
			JANUS_LOG(LOG_VERB, "       Audio: %lu\n", m->m_port);
			if(m->m_port) {
				session->media.has_audio = 1;
				session->media.remote_audio_rtp_port = m->m_port;
				session->media.remote_audio_rtcp_port = m->m_port+1;	/* FIXME We're assuming RTCP is on the next port */
			}
		} else if(m->m_type == sdp_media_video) {
			JANUS_LOG(LOG_VERB, "       Video: %lu\n", m->m_port);
			if(m->m_port) {
				session->media.has_video = 1;
				session->media.remote_video_rtp_port = m->m_port;
				session->media.remote_video_rtcp_port = m->m_port+1;	/* FIXME We're assuming RTCP is on the next port */
			}
		} else {
			JANUS_LOG(LOG_WARN, "       Unsupported media line (not audio/video)\n");
			m = m->m_next;
			continue;
		}
		JANUS_LOG(LOG_VERB, "       Media connections:\n");
		if(m->m_connections) {
			sdp_connection_t *c = m->m_connections;
			while(c) {
				if(c->c_address) {
					g_free(session->media.remote_ip);
					session->media.remote_ip = g_strdup(c->c_address);
					JANUS_LOG(LOG_VERB, "         [%s]\n", session->media.remote_ip);
				}
				c = c->c_next;
			}
		}
		JANUS_LOG(LOG_VERB, "       Media RTP maps:\n");
		sdp_rtpmap_t *r = m->m_rtpmaps;
		while(r) {
			JANUS_LOG(LOG_VERB, "         [%u] %s\n", r->rm_pt, r->rm_encoding);
			r = r->rm_next;
		}
		JANUS_LOG(LOG_VERB, "       Media attributes:\n");
		sdp_attribute_t *a = m->m_attributes;
		while(a) {
			if(a->a_name) {
				if(!strcasecmp(a->a_name, "rtpmap")) {
					JANUS_LOG(LOG_VERB, "         RTP Map:     %s\n", a->a_value);
				} else if(!strcasecmp(a->a_name, "crypto")) {
					JANUS_LOG(LOG_VERB, "         Crypto:      %s\n", a->a_value);
					if(m->m_type == sdp_media_audio || m->m_type == sdp_media_video) {
						gint32 tag = 0;
						int suite;
						char crypto[40];
						/* FIXME inline can be more complex than that, and we're currently only offering SHA1_80 */
						int res = sscanf(a->a_value, "%"SCNi32" AES_CM_128_HMAC_SHA1_%2d inline:%40s",
							&tag, &suite, crypto);
						if(res != 3) {
							JANUS_LOG(LOG_WARN, "Failed to parse crypto line, ignoring... %s\n", a->a_value);
						} else {
							gboolean video = (m->m_type == sdp_media_video);
							int current_suite = video ? session->media.video_srtp_suite_in : session->media.audio_srtp_suite_in;
							if(current_suite == 0) {
								if(video)
									session->media.video_srtp_suite_in = suite;
								else
									session->media.audio_srtp_suite_in = suite;
								janus_sip_srtp_set_remote(session, video, crypto, suite);
								session->media.has_srtp_remote = TRUE;
							} else {
								JANUS_LOG(LOG_WARN, "We already configured a %s crypto context (AES_CM_128_HMAC_SHA1_%d), skipping additional crypto line\n",
									video ? "video" : "audio", current_suite);
							}
						}
					}
				}
			}
			a = a->a_next;
		}
		if(answer && (m->m_type == sdp_media_audio || m->m_type == sdp_media_video)) {
			/* Check which codec was negotiated eventually */
			int pt = -1;
			if(!m->m_rtpmaps) {
				JANUS_LOG(LOG_VERB, "No RTP maps?? trying formats...\n");
				if(m->m_format) {
					sdp_list_t *fmt = m->m_format;
					pt = atoi(fmt->l_text);
				}
			} else {
				sdp_rtpmap_t *r = m->m_rtpmaps;
				pt = r->rm_pt;
			}
			if(pt > -1) {
				if(m->m_type == sdp_media_audio) {
					session->media.audio_pt = pt;
				} else {
					session->media.video_pt = pt;
				}
			}
		}
		m = m->m_next;
	}
}

char *janus_sip_sdp_manipulate(janus_sip_session *session, sdp_session_t *sdp, gboolean answer) {
	if(!session || !session->stack || !sdp)
		return NULL;
	/* Placeholders for later */
	sdp_attribute_t crypto_audio = {
		.a_size = sizeof(sdp_attribute_t),
		.a_name = "crypto",
		.a_value = "audio"
	};
	sdp_attribute_t crypto_video = {
		.a_size = sizeof(sdp_attribute_t),
		.a_name = "crypto",
		.a_value = "video"
	};
	/* Start replacing stuff */
	if(sdp->sdp_connection && sdp->sdp_connection->c_address) {
		sdp->sdp_connection->c_address = local_ip;
	}
	JANUS_LOG(LOG_VERB, "Setting protocol to %s\n", session->media.require_srtp ? "RTP/SAVP" : "RTP/AVP");
	sdp_media_t *m = sdp->sdp_media;
	while(m) {
		m->m_proto = session->media.require_srtp ? sdp_proto_srtp : sdp_proto_rtp;
		m->m_proto_name = session->media.require_srtp ? "RTP/SAVP" : "RTP/AVP";
		if(m->m_type == sdp_media_audio) {
			m->m_port = session->media.local_audio_rtp_port;
			if(session->media.has_srtp_local) {
				sdp_attribute_append(&m->m_attributes, &crypto_audio);
			}
		} else if(m->m_type == sdp_media_video) {
			m->m_port = session->media.local_video_rtp_port;
			if(session->media.has_srtp_local) {
				sdp_attribute_append(&m->m_attributes, &crypto_video);
			}
		}
		if(m->m_connections) {
			sdp_connection_t *c = m->m_connections;
			while(c) {
				c->c_address = local_ip;
				c = c->c_next;
			}
		}
		if(answer && (m->m_type == sdp_media_audio || m->m_type == sdp_media_video)) {
			/* Check which codec was negotiated eventually */
			int pt = -1;
			if(!m->m_rtpmaps) {
				JANUS_LOG(LOG_VERB, "No RTP maps?? trying formats...\n");
				if(m->m_format) {
					sdp_list_t *fmt = m->m_format;
					pt = atoi(fmt->l_text);
				}
			} else {
				sdp_rtpmap_t *r = m->m_rtpmaps;
				pt = r->rm_pt;
			}
			if(pt > -1) {
				if(m->m_type == sdp_media_audio) {
					session->media.audio_pt = pt;
				} else {
					session->media.video_pt = pt;
				}
			}
		}
		m = m->m_next;
	}
	/* Generate a SDP string out of our changes */
	char buf[2048];
	sdp_printer_t *printer = sdp_print(session->stack->s_home, sdp, buf, 2048, 0);
	if(!sdp_message(printer)) {
		sdp_printer_free(printer);
		return NULL;
	}
	sdp_printer_free(printer);
	char *new_sdp = g_strdup(buf);
	/* If any crypto placeholer was there, fix that */
	if(session->media.has_srtp_local) {
		if(session->media.has_audio) {
			char *crypto = NULL;
			session->media.audio_srtp_suite_out = 80;
			janus_sip_srtp_set_local(session, FALSE, &crypto);
			/* FIXME 32? 80? Both? */
			char cryptoline[100];
			g_snprintf(cryptoline, 100, "a=crypto:1 AES_CM_128_HMAC_SHA1_80 inline:%s", crypto);
			g_free(crypto);
			new_sdp = janus_string_replace(new_sdp, "a=crypto:audio", cryptoline);
		}
		if(session->media.has_video) {
			char *crypto = NULL;
			session->media.video_srtp_suite_out = 80;
			janus_sip_srtp_set_local(session, TRUE, &crypto);
			/* FIXME 32? 80? Both? */
			char cryptoline[100];
			g_snprintf(cryptoline, 100, "a=crypto:1 AES_CM_128_HMAC_SHA1_80 inline:%s", crypto);
			g_free(crypto);
			new_sdp = janus_string_replace(new_sdp, "a=crypto:video", cryptoline);
		}
	}
	return new_sdp;
}

/* Bind local RTP/RTCP sockets */
static int janus_sip_allocate_local_ports(janus_sip_session *session) {
	if(session == NULL) {
		JANUS_LOG(LOG_ERR, "Invalid session\n");
		return -1;
	}
	/* Reset status */
	if(session->media.audio_rtp_fd != -1) {
		close(session->media.audio_rtp_fd);
		session->media.audio_rtp_fd = -1;
	}
	if(session->media.audio_rtcp_fd != -1) {
		close(session->media.audio_rtcp_fd);
		session->media.audio_rtcp_fd = -1;
	}
	session->media.local_audio_rtp_port = 0;
	session->media.local_audio_rtcp_port = 0;
	session->media.audio_ssrc = 0;
	if(session->media.video_rtp_fd != -1) {
		close(session->media.video_rtp_fd);
		session->media.video_rtp_fd = -1;
	}
	if(session->media.video_rtcp_fd != -1) {
		close(session->media.video_rtcp_fd);
		session->media.video_rtcp_fd = -1;
	}
	session->media.local_video_rtp_port = 0;
	session->media.local_video_rtcp_port = 0;
	session->media.video_ssrc = 0;
	/* Start */
	int attempts = 100;	/* FIXME Don't retry forever */
	if(session->media.has_audio) {
		JANUS_LOG(LOG_VERB, "Allocating audio ports:\n");
		struct sockaddr_in audio_rtp_address, audio_rtcp_address;
		while(session->media.local_audio_rtp_port == 0 || session->media.local_audio_rtcp_port == 0) {
			if(attempts == 0)	/* Too many failures */
				return -1;
			if(session->media.audio_rtp_fd == -1) {
				session->media.audio_rtp_fd = socket(AF_INET, SOCK_DGRAM, 0);
			}
			if(session->media.audio_rtcp_fd == -1) {
				session->media.audio_rtcp_fd = socket(AF_INET, SOCK_DGRAM, 0);
			}
			int rtp_port = g_random_int_range(10000, 60000);	/* FIXME Should this be configurable? */
			if(rtp_port % 2)
				rtp_port++;	/* Pick an even port for RTP */
			audio_rtp_address.sin_family = AF_INET;
			audio_rtp_address.sin_port = htons(rtp_port);
			inet_pton(AF_INET, local_ip, &audio_rtp_address.sin_addr.s_addr);
			if(bind(session->media.audio_rtp_fd, (struct sockaddr *)(&audio_rtp_address), sizeof(struct sockaddr)) < 0) {
				JANUS_LOG(LOG_ERR, "Bind failed for audio RTP (port %d), trying a different one...\n", rtp_port);
				attempts--;
				continue;
			}
			JANUS_LOG(LOG_VERB, "Audio RTP listener bound to port %d\n", rtp_port);
			int rtcp_port = rtp_port+1;
			audio_rtcp_address.sin_family = AF_INET;
			audio_rtcp_address.sin_port = htons(rtcp_port);
			inet_pton(AF_INET, local_ip, &audio_rtcp_address.sin_addr.s_addr);
			if(bind(session->media.audio_rtcp_fd, (struct sockaddr *)(&audio_rtcp_address), sizeof(struct sockaddr)) < 0) {
				JANUS_LOG(LOG_ERR, "Bind failed for audio RTCP (port %d), trying a different one...\n", rtcp_port);
				/* RTP socket is not valid anymore, reset it */
				close(session->media.audio_rtp_fd);
				session->media.audio_rtp_fd = -1;
				attempts--;
				continue;
			}
			JANUS_LOG(LOG_VERB, "Audio RTCP listener bound to port %d\n", rtcp_port);
			session->media.local_audio_rtp_port = rtp_port;
			session->media.local_audio_rtcp_port = rtcp_port;
		}
	}
	if(session->media.has_video) {
		JANUS_LOG(LOG_VERB, "Allocating video ports:\n");
		struct sockaddr_in video_rtp_address, video_rtcp_address;
		while(session->media.local_video_rtp_port == 0 || session->media.local_video_rtcp_port == 0) {
			if(attempts == 0)	/* Too many failures */
				return -1;
			if(session->media.video_rtp_fd == -1) {
				session->media.video_rtp_fd = socket(AF_INET, SOCK_DGRAM, 0);
			}
			if(session->media.video_rtcp_fd == -1) {
				session->media.video_rtcp_fd = socket(AF_INET, SOCK_DGRAM, 0);
			}
			int rtp_port = g_random_int_range(10000, 60000);	/* FIXME Should this be configurable? */
			if(rtp_port % 2)
				rtp_port++;	/* Pick an even port for RTP */
			video_rtp_address.sin_family = AF_INET;
			video_rtp_address.sin_port = htons(rtp_port);
			inet_pton(AF_INET, local_ip, &video_rtp_address.sin_addr.s_addr);
			if(bind(session->media.video_rtp_fd, (struct sockaddr *)(&video_rtp_address), sizeof(struct sockaddr)) < 0) {
				JANUS_LOG(LOG_ERR, "Bind failed for video RTP (port %d), trying a different one...\n", rtp_port);
				attempts--;
				continue;
			}
			JANUS_LOG(LOG_VERB, "Video RTP listener bound to port %d\n", rtp_port);
			int rtcp_port = rtp_port+1;
			video_rtcp_address.sin_family = AF_INET;
			video_rtcp_address.sin_port = htons(rtcp_port);
			inet_pton(AF_INET, local_ip, &video_rtcp_address.sin_addr.s_addr);
			if(bind(session->media.video_rtcp_fd, (struct sockaddr *)(&video_rtcp_address), sizeof(struct sockaddr)) < 0) {
				JANUS_LOG(LOG_ERR, "Bind failed for video RTCP (port %d), trying a different one...\n", rtcp_port);
				/* RTP socket is not valid anymore, reset it */
				close(session->media.video_rtp_fd);
				session->media.video_rtp_fd = -1;
				attempts--;
				continue;
			}
			JANUS_LOG(LOG_VERB, "Video RTCP listener bound to port %d\n", rtcp_port);
			session->media.local_video_rtp_port = rtp_port;
			session->media.local_video_rtcp_port = rtcp_port;
		}
	}
	return 0;
}

/* Thread to relay RTP/RTCP frames coming from the SIP peer */
static void *janus_sip_relay_thread(void *data) {
	janus_sip_session *session = (janus_sip_session *)data;
	if(!session || !session->account.username || !session->callee) {
		g_thread_unref(g_thread_self());
		return NULL;
	}
	JANUS_LOG(LOG_VERB, "Starting relay thread (%s <--> %s)\n", session->account.username, session->callee);

	gboolean have_server_ip = TRUE;
	struct sockaddr_in server_addr;
	memset(&server_addr, 0, sizeof(server_addr));
	server_addr.sin_family = AF_INET;
	if((inet_aton(session->media.remote_ip, &server_addr.sin_addr)) <= 0) {	/* Not a numeric IP... */
		struct hostent *host = gethostbyname(session->media.remote_ip);	/* ...resolve name */
		if(!host) {
			JANUS_LOG(LOG_ERR, "[SIP-%s] Couldn't get host (%s)\n", session->account.username, session->media.remote_ip);
			have_server_ip = FALSE;
		} else {
			server_addr.sin_addr = *(struct in_addr *)host->h_addr_list;
		}
	}

	/* Connect peers (FIXME This pretty much sucks right now) */
	if(have_server_ip && session->media.remote_audio_rtp_port) {
		server_addr.sin_port = htons(session->media.remote_audio_rtp_port);
		if(connect(session->media.audio_rtp_fd, (struct sockaddr *)&server_addr, sizeof(struct sockaddr)) == -1) {
			JANUS_LOG(LOG_ERR, "[SIP-%s] Couldn't connect audio RTP? (%s:%d)\n", session->account.username, session->media.remote_ip, session->media.remote_audio_rtp_port);
			JANUS_LOG(LOG_ERR, "[SIP-%s]   -- %d (%s)\n", session->account.username, errno, strerror(errno));
		}
	}
	if(have_server_ip && session->media.remote_audio_rtcp_port) {
		server_addr.sin_port = htons(session->media.remote_audio_rtcp_port);
		if(connect(session->media.audio_rtcp_fd, (struct sockaddr *)&server_addr, sizeof(struct sockaddr)) == -1) {
			JANUS_LOG(LOG_ERR, "[SIP-%s] Couldn't connect audio RTCP? (%s:%d)\n", session->account.username, session->media.remote_ip, session->media.remote_audio_rtcp_port);
			JANUS_LOG(LOG_ERR, "[SIP-%s]   -- %d (%s)\n", session->account.username, errno, strerror(errno));
		}
	}
	if(have_server_ip && session->media.remote_video_rtp_port) {
		server_addr.sin_port = htons(session->media.remote_video_rtp_port);
		if(connect(session->media.video_rtp_fd, (struct sockaddr *)&server_addr, sizeof(struct sockaddr)) == -1) {
			JANUS_LOG(LOG_ERR, "[SIP-%s] Couldn't connect video RTP? (%s:%d)\n", session->account.username, session->media.remote_ip, session->media.remote_video_rtp_port);
			JANUS_LOG(LOG_ERR, "[SIP-%s]   -- %d (%s)\n", session->account.username, errno, strerror(errno));
		}
	}
	if(have_server_ip && session->media.remote_video_rtcp_port) {
		server_addr.sin_port = htons(session->media.remote_video_rtcp_port);
		if(connect(session->media.video_rtcp_fd, (struct sockaddr *)&server_addr, sizeof(struct sockaddr)) == -1) {
			JANUS_LOG(LOG_ERR, "[SIP-%s] Couldn't connect video RTCP? (%s:%d)\n", session->account.username, session->media.remote_ip, session->media.remote_video_rtcp_port);
			JANUS_LOG(LOG_ERR, "[SIP-%s]   -- %d (%s)\n", session->account.username, errno, strerror(errno));
		}
	}

	if(!session->callee) {
		JANUS_LOG(LOG_VERB, "[SIP-%s] Leaving thread, no callee...\n", session->account.username);
		g_thread_unref(g_thread_self());
		return NULL;
	}
	/* File descriptors */
	socklen_t addrlen;
	struct sockaddr_in remote;
	int resfd = 0, bytes = 0;
	struct pollfd fds[4];
	char buffer[1500];
	memset(buffer, 0, 1500);
	/* Loop */
	int num = 0;
	gboolean goon = TRUE;
	while(goon && session != NULL && !session->destroyed &&
			session->status > janus_sip_call_status_idle &&
			session->status < janus_sip_call_status_closing) {	/* FIXME We need a per-call watchdog as well */
		/* Prepare poll */
		num = 0;
		if(session->media.audio_rtp_fd != -1) {
			fds[num].fd = session->media.audio_rtp_fd;
			fds[num].events = POLLIN;
			fds[num].revents = 0;
			num++;
		}
		if(session->media.audio_rtcp_fd != -1) {
			fds[num].fd = session->media.audio_rtcp_fd;
			fds[num].events = POLLIN;
			fds[num].revents = 0;
			num++;
		}
		if(session->media.video_rtp_fd != -1) {
			fds[num].fd = session->media.video_rtp_fd;
			fds[num].events = POLLIN;
			fds[num].revents = 0;
			num++;
		}
		if(session->media.video_rtcp_fd != -1) {
			fds[num].fd = session->media.video_rtcp_fd;
			fds[num].events = POLLIN;
			fds[num].revents = 0;
			num++;
		}
		/* Wait for some data */
		resfd = poll(fds, num, 1000);
		if(resfd < 0) {
			JANUS_LOG(LOG_ERR, "[SIP-%s] Error polling...\n", session->account.username);
			JANUS_LOG(LOG_ERR, "[SIP-%s]   -- %d (%s)\n", session->account.username, errno, strerror(errno));
			break;
		} else if(resfd == 0) {
			/* No data, keep going */
			continue;
		}
		if(session == NULL || session->destroyed ||
				session->status <= janus_sip_call_status_idle ||
				session->status >= janus_sip_call_status_closing)
			break;
		int i = 0;
		for(i=0; i<num; i++) {
			if(fds[i].revents & (POLLERR | POLLHUP)) {
				/* Socket error? */
				JANUS_LOG(LOG_ERR, "[SIP-%s] Error polling: %s...\n", session->account.username,
					fds[i].revents & POLLERR ? "POLLERR" : "POLLHUP");
				JANUS_LOG(LOG_ERR, "[SIP-%s]   -- %d (%s)\n", session->account.username, errno, strerror(errno));
				goon = FALSE;	/* Can we assume it's pretty much over, after a POLLERR? */
				/* FIXME Simulate a "hangup" coming from the browser */
				janus_sip_message *msg = g_malloc0(sizeof(janus_sip_message));
				msg->handle = session->handle;
				msg->message = g_strdup("{\"request\":\"hangup\"}");
				msg->transaction = NULL;
				msg->sdp_type = NULL;
				msg->sdp = NULL;
				g_async_queue_push(messages, msg);
				break;
			} else if(fds[i].revents & POLLIN) {
				/* Got an RTP/RTCP packet */
				if(session->media.audio_rtp_fd != -1 && fds[i].fd == session->media.audio_rtp_fd) {
					/* Got something audio (RTP) */
					addrlen = sizeof(remote);
					bytes = recvfrom(session->media.audio_rtp_fd, buffer, 1500, 0, (struct sockaddr*)&remote, &addrlen);
					//~ JANUS_LOG(LOG_VERB, "************************\nGot %d bytes on the audio RTP channel...\n", bytes);
					//~ rtp_header_t *rtp = (rtp_header_t *)buffer;
					//~ JANUS_LOG(LOG_VERB, " ... parsed RTP packet (ssrc=%u, pt=%u, seq=%u, ts=%u)...\n",
						//~ ntohl(rtp->ssrc), rtp->type, ntohs(rtp->seq_number), ntohl(rtp->timestamp));
					if(session->media.audio_ssrc_peer == 0) {
						rtp_header *header = (rtp_header *)buffer;
						session->media.audio_ssrc_peer = ntohl(header->ssrc);
						JANUS_LOG(LOG_VERB, "Got SIP peer audio SSRC: %"SCNu32"\n", session->media.audio_ssrc_peer);
					}
					/* Is this SRTP? */
					if(session->media.has_srtp_remote) {
						int buflen = bytes;
						err_status_t res = srtp_unprotect(session->media.audio_srtp_in, buffer, &buflen);
						if(res != err_status_ok && res != err_status_replay_fail && res != err_status_replay_old) {
							rtp_header *header = (rtp_header *)buffer;
							guint32 timestamp = ntohl(header->timestamp);
							guint16 seq = ntohs(header->seq_number);
							JANUS_LOG(LOG_ERR, "[SIP-%s] Audio SRTP unprotect error: %s (len=%d-->%d, ts=%"SCNu32", seq=%"SCNu16")\n",
								session->account.username, janus_sip_get_srtp_error(res), bytes, buflen, timestamp, seq);
							continue;
						}
						bytes = buflen;
					}
					/* Save the frame if we're recording */
					janus_recorder_save_frame(session->arc_peer, buffer, bytes);
					/* Relay to browser */
					gateway->relay_rtp(session->handle, 0, buffer, bytes);
					continue;
				} else if(session->media.audio_rtcp_fd != -1 && fds[i].fd == session->media.audio_rtcp_fd) {
					/* Got something audio (RTCP) */
					addrlen = sizeof(remote);
					bytes = recvfrom(session->media.audio_rtcp_fd, buffer, 1500, 0, (struct sockaddr*)&remote, &addrlen);
					//~ JANUS_LOG(LOG_VERB, "************************\nGot %d bytes on the audio RTCP channel...\n", bytes);
					/* Is this SRTCP? */
					if(session->media.has_srtp_remote) {
						int buflen = bytes;
						err_status_t res = srtp_unprotect_rtcp(session->media.audio_srtp_in, buffer, &buflen);
						if(res != err_status_ok && res != err_status_replay_fail && res != err_status_replay_old) {
							JANUS_LOG(LOG_ERR, "[SIP-%s] Audio SRTCP unprotect error: %s (len=%d-->%d)\n",
								session->account.username, janus_sip_get_srtp_error(res), bytes, buflen);
							continue;
						}
						bytes = buflen;
					}
					/* Relay to browser */
					gateway->relay_rtcp(session->handle, 0, buffer, bytes);
					continue;
				} else if(session->media.video_rtp_fd != -1 && fds[i].fd == session->media.video_rtp_fd) {
					/* Got something video (RTP) */
					addrlen = sizeof(remote);
					bytes = recvfrom(session->media.video_rtp_fd, buffer, 1500, 0, (struct sockaddr*)&remote, &addrlen);
					//~ JANUS_LOG(LOG_VERB, "************************\nGot %d bytes on the video RTP channel...\n", bytes);
					//~ rtp_header_t *rtp = (rtp_header_t *)buffer;
					//~ JANUS_LOG(LOG_VERB, " ... parsed RTP packet (ssrc=%u, pt=%u, seq=%u, ts=%u)...\n",
						//~ ntohl(rtp->ssrc), rtp->type, ntohs(rtp->seq_number), ntohl(rtp->timestamp));
					if(session->media.video_ssrc_peer == 0) {
						rtp_header *header = (rtp_header *)buffer;
						session->media.video_ssrc_peer = ntohl(header->ssrc);
						JANUS_LOG(LOG_VERB, "Got SIP peer video SSRC: %"SCNu32"\n", session->media.video_ssrc_peer);
					}
					/* Is this SRTP? */
					if(session->media.has_srtp_remote) {
						int buflen = bytes;
						err_status_t res = srtp_unprotect(session->media.video_srtp_in, buffer, &buflen);
						if(res != err_status_ok && res != err_status_replay_fail && res != err_status_replay_old) {
							rtp_header *header = (rtp_header *)buffer;
							guint32 timestamp = ntohl(header->timestamp);
							guint16 seq = ntohs(header->seq_number);
							JANUS_LOG(LOG_ERR, "[SIP-%s] Video SRTP unprotect error: %s (len=%d-->%d, ts=%"SCNu32", seq=%"SCNu16")\n",
								session->account.username, janus_sip_get_srtp_error(res), bytes, buflen, timestamp, seq);
							continue;
						}
						bytes = buflen;
					}
					/* Save the frame if we're recording */
					janus_recorder_save_frame(session->vrc_peer, buffer, bytes);
					/* Relay to browser */
					gateway->relay_rtp(session->handle, 1, buffer, bytes);
					continue;
				} else if(session->media.video_rtcp_fd != -1 && fds[i].fd == session->media.video_rtcp_fd) {
					/* Got something video (RTCP) */
					addrlen = sizeof(remote);
					bytes = recvfrom(session->media.video_rtcp_fd, buffer, 1500, 0, (struct sockaddr*)&remote, &addrlen);
					//~ JANUS_LOG(LOG_VERB, "************************\nGot %d bytes on the video RTCP channel...\n", bytes);
					/* Is this SRTCP? */
					if(session->media.has_srtp_remote) {
						int buflen = bytes;
						err_status_t res = srtp_unprotect_rtcp(session->media.video_srtp_in, buffer, &buflen);
						if(res != err_status_ok && res != err_status_replay_fail && res != err_status_replay_old) {
							JANUS_LOG(LOG_ERR, "[SIP-%s] Video SRTP unprotect error: %s (len=%d-->%d)\n",
								session->account.username, janus_sip_get_srtp_error(res), bytes, buflen);
							continue;
						}
						bytes = buflen;
					}
					/* Relay to browser */
					gateway->relay_rtcp(session->handle, 1, buffer, bytes);
					continue;
				}
			}
		}
	}
	if(session->media.audio_rtp_fd != -1) {
		close(session->media.audio_rtp_fd);
		session->media.audio_rtp_fd = -1;
	}
	if(session->media.audio_rtcp_fd != -1) {
		close(session->media.audio_rtcp_fd);
		session->media.audio_rtcp_fd = -1;
	}
	session->media.local_audio_rtp_port = 0;
	session->media.local_audio_rtcp_port = 0;
	session->media.audio_ssrc = 0;
	if(session->media.video_rtp_fd != -1) {
		close(session->media.video_rtp_fd);
		session->media.video_rtp_fd = -1;
	}
	if(session->media.video_rtcp_fd != -1) {
		close(session->media.video_rtcp_fd);
		session->media.video_rtcp_fd = -1;
	}
	session->media.local_video_rtp_port = 0;
	session->media.local_video_rtcp_port = 0;
	session->media.video_ssrc = 0;
	/* Clean up SRTP stuff, if needed */
	janus_sip_srtp_cleanup(session);
	/* Done */
	JANUS_LOG(LOG_VERB, "Leaving SIP relay thread\n");
	g_thread_unref(g_thread_self());
	return NULL;
}


/* Sofia Event thread */
gpointer janus_sip_sofia_thread(gpointer user_data) {
	janus_sip_session *session = (janus_sip_session *)user_data;
	if(session == NULL || session->account.username == NULL) {
		g_thread_unref(g_thread_self());
		return NULL;
	}
	JANUS_LOG(LOG_VERB, "Joining sofia loop thread (%s)...\n", session->account.username);
	session->stack = g_malloc0(sizeof(ssip_t));
	session->stack->session = session;
	session->stack->s_nua = NULL;
	session->stack->s_nh_r = NULL;
	session->stack->s_nh_i = NULL;
	session->stack->s_root = su_root_create(session->stack);
	su_home_init(session->stack->s_home);
	JANUS_LOG(LOG_VERB, "Setting up sofia stack (sip:%s@%s)\n", session->account.username, local_ip);
	char sip_url[128];
	char sips_url[128];
	char *ipv6;
	ipv6 = strstr(local_ip, ":");
	g_snprintf(sip_url, sizeof(sip_url), "sip:%s%s%s:*", ipv6 ? "[" : "", local_ip, ipv6 ? "]" : "");
	g_snprintf(sips_url, sizeof(sips_url), "sips:%s%s%s:*", ipv6 ? "[" : "", local_ip, ipv6 ? "]" : "");
	char outbound_options[256] = "use-rport no-validate";
	if(keepalive_interval > 0)
		g_strlcat(outbound_options, " options-keepalive", sizeof(outbound_options));
	if(!behind_nat)
		g_strlcat(outbound_options, " no-natify", sizeof(outbound_options));
	session->stack->s_nua = nua_create(session->stack->s_root,
				janus_sip_sofia_callback,
				session,
				SIPTAG_ALLOW_STR("INVITE, ACK, BYE, CANCEL, OPTIONS"),
				NUTAG_M_USERNAME(session->account.username),
				NUTAG_URL(sip_url),
				TAG_IF(session->account.sips, NUTAG_SIPS_URL(sips_url)),
				SIPTAG_USER_AGENT_STR(session->account.user_agent ? session->account.user_agent : user_agent),
				NUTAG_KEEPALIVE(keepalive_interval * 1000),	/* Sofia expects it in milliseconds */
				NUTAG_OUTBOUND(outbound_options),
				SIPTAG_SUPPORTED(NULL),
				TAG_NULL());
	su_root_run(session->stack->s_root);
	/* When we get here, we're done */
	nua_destroy(session->stack->s_nua);
	su_root_destroy(session->stack->s_root);
	session->stack->s_root = NULL;
	su_home_deinit(session->stack->s_home);
	su_home_unref(session->stack->s_home);
	su_deinit();
	if (session->stack) {
		g_free(session->stack);
		session->stack = NULL;
	}
	//~ stop = 1;
	JANUS_LOG(LOG_VERB, "Leaving sofia loop thread...\n");
	g_thread_unref(g_thread_self());
	/* Cleaning up and removing the session is done in a lazy way */
	janus_mutex_lock(&sessions_mutex);
	old_sessions = g_list_append(old_sessions, session);
	janus_mutex_unlock(&sessions_mutex);
	return NULL;
}<|MERGE_RESOLUTION|>--- conflicted
+++ resolved
@@ -1841,13 +1841,10 @@
 				gateway->notify_event(session->handle, info);
 			}
 			/* Send INVITE */
-<<<<<<< HEAD
 			session->callee = g_strdup(uri_text);
 			session->callid = g_strdup(callid);
 			g_hash_table_insert(callids, session->callid, session);
-=======
 			session->media.autoack = do_autoack;
->>>>>>> 930a4a4c
 			nua_invite(session->stack->s_nh_i,
 				SIPTAG_FROM_STR(from_hdr),
 				SIPTAG_TO_STR(uri_text),
