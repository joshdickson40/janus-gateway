--- conflicted
+++ resolved
@@ -17,23 +17,20 @@
 				; requests with an application/json payload. In case
 				; authentication is required to contact the backend, set
 				; the credentials as well (basic authentication only).
-<<<<<<< HEAD
-;auth_key = myuser
-;auth_secret = mypwd
-=======
-;backend_user = myuser
-;backend_pwd = mypwd
-				; You can also configure how retransmissions should
-				; happen, after a failed attempt to deliver an event.
-				; Specifically, you can specify how many times a
-				; retransmission should be attempted (default=5) and
-				; which step is used, in milliseconds, for the exponential
-				; backoff before retrying (e.g, if step=100ms, then the
-				; the first retry will happen after 100ms, the second
-				; after 200ms, then 400ms, and so on). If the event cannot
-				; be retransmitted after the maximum number of attemps
-				; is reached, then it's lost. Beware that retransmissions
-				; will also delay pending events and increase the queue.
-;max_retransmisson = 5
-;retransmissions_backoff = 100
->>>>>>> 20705090
+
+auth_key = myuser
+auth_secret = mypwd
+
+; You can also configure how retransmissions should
+; happen, after a failed attempt to deliver an event.
+; Specifically, you can specify how many times a
+; retransmission should be attempted (default=5) and
+; which step is used, in milliseconds, for the exponential
+; backoff before retrying (e.g, if step=100ms, then the
+; the first retry will happen after 100ms, the second
+; after 200ms, then 400ms, and so on). If the event cannot
+; be retransmitted after the maximum number of attemps
+; is reached, then it's lost. Beware that retransmissions
+; will also delay pending events and increase the queue.
+max_retransmisson = 10
+retransmissions_backoff = 1000