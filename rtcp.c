/*! \file    rtcp.c
 * \author   Lorenzo Miniero <lorenzo@meetecho.com>
 * \copyright GNU General Public License v3
 * \brief    RTCP processing
 * \details  Implementation (based on the oRTP structures) of the RTCP
 * messages. RTCP messages coming through the gateway are parsed and,
 * if needed (according to http://tools.ietf.org/html/draft-ietf-straw-b2bua-rtcp-00),
 * fixed before they are sent to the peers (e.g., to fix SSRCs that may
 * have been changed by the gateway). Methods to generate FIR messages
 * and generate/cap REMB messages are provided as well.
 * 
 * \ingroup protocols
 * \ref protocols
 */
 
#include <math.h>
#include <stdlib.h>

#include "debug.h"
#include "rtp.h"
#include "rtcp.h"
#include "utils.h"

int janus_rtcp_parse(rtcp_context *ctx, char *packet, int len) {
	return janus_rtcp_fix_ssrc(ctx, packet, len, 0, 0, 0);
}

guint32 janus_rtcp_get_sender_ssrc(char *packet, int len) {
	if(packet == NULL || len == 0)
		return 0;
	rtcp_header *rtcp = (rtcp_header *)packet;
	if(rtcp->version != 2)
		return 0;
	int pno = 0, total = len;
	while(rtcp) {
		pno++;
		switch(rtcp->type) {
			case RTCP_SR: {
				/* SR, sender report */
				rtcp_sr *sr = (rtcp_sr*)rtcp;
				return ntohl(sr->ssrc);
			}
			case RTCP_RR: {
				/* RR, receiver report */
				rtcp_rr *rr = (rtcp_rr*)rtcp;
				return ntohl(rr->ssrc);
			}
			case RTCP_RTPFB: {
				/* RTPFB, Transport layer FB message (rfc4585) */
				rtcp_fb *rtcpfb = (rtcp_fb *)rtcp;
				return ntohl(rtcpfb->ssrc);
			}
			case RTCP_PSFB: {
				/* PSFB, Payload-specific FB message (rfc4585) */
				rtcp_fb *rtcpfb = (rtcp_fb *)rtcp;
				return ntohl(rtcpfb->ssrc);
			}
			case RTCP_XR: {
				/* XR, extended reports (rfc3611) */
				rtcp_xr *xr = (rtcp_xr *)rtcp;
				return ntohl(xr->ssrc);
			}
			default:
				break;
		}
		/* Is this a compound packet? */
		int length = ntohs(rtcp->length);
		if(length == 0) {
			break;
		}
		total -= length*4+4;
		if(total <= 0) {
			break;
		}
		rtcp = (rtcp_header *)((uint32_t*)rtcp + length + 1);
	}
	return 0;
}

guint32 janus_rtcp_get_receiver_ssrc(char *packet, int len) {
	if(packet == NULL || len == 0)
		return 0;
	rtcp_header *rtcp = (rtcp_header *)packet;
	if(rtcp->version != 2)
		return 0;
	int pno = 0, total = len;
	while(rtcp) {
		pno++;
		switch(rtcp->type) {
			case RTCP_SR: {
				/* SR, sender report */
				rtcp_sr *sr = (rtcp_sr*)rtcp;
				if(sr->header.rc > 0) {
					return ntohl(sr->rb[0].ssrc);
				}
				break;
			}
			case RTCP_RR: {
				/* RR, receiver report */
				rtcp_rr *rr = (rtcp_rr*)rtcp;
				if(rr->header.rc > 0) {
					return ntohl(rr->rb[0].ssrc);
				}
				break;
			}
			default:
				break;
		}
		/* Is this a compound packet? */
		int length = ntohs(rtcp->length);
		if(length == 0) {
			break;
		}
		total -= length*4+4;
		if(total <= 0) {
			break;
		}
		rtcp = (rtcp_header *)((uint32_t*)rtcp + length + 1);
	}
	return 0;
}

/* Helper to handle an incoming SR: triggered by a call to janus_rtcp_fix_ssrc with fixssrc=0 */
static void janus_rtcp_incoming_sr(rtcp_context *ctx, rtcp_sr *sr) {
	if(ctx == NULL)
		return;
	/* Update the context with info on the monotonic time of last SR received */
	ctx->lsr_ts = janus_get_monotonic_time();
	/* Compute the last SR received as well */
	uint64_t ntp = ntohl(sr->si.ntp_ts_msw);
	ntp = (ntp << 32) | ntohl(sr->si.ntp_ts_lsw);
	ctx->lsr = (ntp >> 16);
}

/* Helper to handle an incoming RR: triggered by a call to janus_rtcp_fix_ssrc with fixssrc=0 */
static void janus_rtcp_incoming_rr(rtcp_context *ctx, rtcp_rr *rr) {
	if(ctx == NULL)
		return;
	/* FIXME Check the Record Blocks */
	if(rr->header.rc > 0) {
		double jitter = (double)ntohl(rr->rb[0].jitter);
		uint32_t fraction = ntohl(rr->rb[0].flcnpl) >> 24;
		uint32_t total = ntohl(rr->rb[0].flcnpl) & 0x00FFFFFF;
		JANUS_LOG(LOG_HUGE, "jitter=%f, fraction=%"SCNu32", loss=%"SCNu32"\n", jitter, fraction, total);
		ctx->lost_remote = total;
		ctx->jitter_remote = jitter;
	}
}

int janus_rtcp_fix_ssrc(rtcp_context *ctx, char *packet, int len, int fixssrc, uint32_t newssrcl, uint32_t newssrcr) {
	if(packet == NULL || len <= 0)
		return -1;
	rtcp_header *rtcp = (rtcp_header *)packet;
	if(rtcp->version != 2)
		return -2;
	int pno = 0, total = len;
	JANUS_LOG(LOG_HUGE, "   Parsing compound packet (total of %d bytes)\n", total);
	while(rtcp) {
		pno++;
		/* TODO Should we handle any of these packets ourselves, or just relay them? */
		switch(rtcp->type) {
			case RTCP_SR: {
				/* SR, sender report */
				JANUS_LOG(LOG_HUGE, "     #%d SR (200)\n", pno);
				rtcp_sr *sr = (rtcp_sr*)rtcp;
				/* RTCP context provided, update it with info on this SR */
				janus_rtcp_incoming_sr(ctx, sr);
				if(fixssrc && newssrcl) {
					sr->ssrc = htonl(newssrcl);
				}
				if(fixssrc && newssrcr && sr->header.rc > 0) {
					sr->rb[0].ssrc = htonl(newssrcr);
				}
				break;
			}
			case RTCP_RR: {
				/* RR, receiver report */
				JANUS_LOG(LOG_HUGE, "     #%d RR (201)\n", pno);
				rtcp_rr *rr = (rtcp_rr*)rtcp;
				if(ctx != NULL) {
					/* RTCP context provided, update it with info on this SR */
					janus_rtcp_incoming_rr(ctx, rr);
				}
				if(fixssrc && newssrcl) {
					rr->ssrc = htonl(newssrcl);
				}
				if(fixssrc && newssrcr && rr->header.rc > 0) {
					rr->rb[0].ssrc = htonl(newssrcr);
				}
				break;
			}
			case RTCP_SDES: {
				/* SDES, source description */
				JANUS_LOG(LOG_HUGE, "     #%d SDES (202)\n", pno);
				rtcp_sdes *sdes = (rtcp_sdes*)rtcp;
				//~ JANUS_LOG(LOG_HUGE, "       -- SSRC: %u\n", ntohl(sdes->chunk.ssrc));
				if(fixssrc && newssrcl) {
					sdes->chunk.ssrc = htonl(newssrcl);
				}
				break;
			}
			case RTCP_BYE: {
				/* BYE, goodbye */
				JANUS_LOG(LOG_HUGE, "     #%d BYE (203)\n", pno);
				rtcp_bye_t *bye = (rtcp_bye_t*)rtcp;
				//~ JANUS_LOG(LOG_HUGE, "       -- SSRC: %u\n", ntohl(bye->ssrc[0]));
				if(fixssrc && newssrcl) {
					bye->ssrc[0] = htonl(newssrcl);
				}
				break;
			}
			case RTCP_APP: {
				/* APP, application-defined */
				JANUS_LOG(LOG_HUGE, "     #%d APP (204)\n", pno);
				rtcp_app_t *app = (rtcp_app_t*)rtcp;
				//~ JANUS_LOG(LOG_HUGE, "       -- SSRC: %u\n", ntohl(app->ssrc));
				if(fixssrc && newssrcl) {
					app->ssrc = htonl(newssrcl);
				}
				break;
			}
			case RTCP_FIR: {
				/* FIR, rfc2032 */
				JANUS_LOG(LOG_HUGE, "     #%d FIR (192)\n", pno);
				rtcp_fb *rtcpfb = (rtcp_fb *)rtcp;
				if(fixssrc && newssrcr && (ntohs(rtcp->length) >= 20)) {
					rtcpfb->media = htonl(newssrcr);
				}
				if(fixssrc && newssrcr) {
					uint32_t *ssrc = (uint32_t *)rtcpfb->fci;
					*ssrc = htonl(newssrcr);
				}
				break;
			}
			case RTCP_RTPFB: {
				/* RTPFB, Transport layer FB message (rfc4585) */
				//~ JANUS_LOG(LOG_HUGE, "     #%d RTPFB (205)\n", pno);
				gint fmt = rtcp->rc;
				//~ JANUS_LOG(LOG_HUGE, "       -- FMT: %u\n", fmt);
				rtcp_fb *rtcpfb = (rtcp_fb *)rtcp;
				//~ JANUS_LOG(LOG_HUGE, "       -- SSRC: %u\n", ntohl(rtcpfb->ssrc));
				if(fmt == 1) {
					JANUS_LOG(LOG_HUGE, "     #%d NACK -- RTPFB (205)\n", pno);
					if(fixssrc && newssrcr) {
						rtcpfb->media = htonl(newssrcr);
					}
					int nacks = ntohs(rtcp->length)-2;	/* Skip SSRCs */
					if(nacks > 0) {
						JANUS_LOG(LOG_DBG, "        Got %d nacks\n", nacks);
						rtcp_nack *nack = NULL;
						uint16_t pid = 0;
						uint16_t blp = 0;
						int i=0, j=0;
						char bitmask[20];
						for(i=0; i< nacks; i++) {
							nack = (rtcp_nack *)rtcpfb->fci + i;
							pid = ntohs(nack->pid);
							blp = ntohs(nack->blp);
							memset(bitmask, 0, 20);
							for(j=0; j<16; j++) {
								bitmask[j] = (blp & ( 1 << j )) >> j ? '1' : '0';
							}
							bitmask[16] = '\n';
							JANUS_LOG(LOG_DBG, "[%d] %"SCNu16" / %s\n", i, pid, bitmask);
						}
					}
				} else if(fmt == 3) {	/* rfc5104 */
					/* TMMBR: http://tools.ietf.org/html/rfc5104#section-4.2.1.1 */
					JANUS_LOG(LOG_HUGE, "     #%d TMMBR -- RTPFB (205)\n", pno);
					if(fixssrc && newssrcr) {
						uint32_t *ssrc = (uint32_t *)rtcpfb->fci;
						*ssrc = htonl(newssrcr);
					}
				} else {
					JANUS_LOG(LOG_HUGE, "     #%d ??? -- RTPFB (205, fmt=%d)\n", pno, fmt);
				}
				if(fixssrc && newssrcl) {
					rtcpfb->ssrc = htonl(newssrcl);
				}
				break;
			}
			case RTCP_PSFB: {
				/* PSFB, Payload-specific FB message (rfc4585) */
				//~ JANUS_LOG(LOG_HUGE, "     #%d PSFB (206)\n", pno);
				gint fmt = rtcp->rc;
				//~ JANUS_LOG(LOG_HUGE, "       -- FMT: %u\n", fmt);
				rtcp_fb *rtcpfb = (rtcp_fb *)rtcp;
				//~ JANUS_LOG(LOG_HUGE, "       -- SSRC: %u\n", ntohl(rtcpfb->ssrc));
				if(fmt == 1) {
					JANUS_LOG(LOG_HUGE, "     #%d PLI -- PSFB (206)\n", pno);
					if(fixssrc && newssrcr) {
						rtcpfb->media = htonl(newssrcr);
					}
				} else if(fmt == 2) {
					JANUS_LOG(LOG_HUGE, "     #%d SLI -- PSFB (206)\n", pno);
				} else if(fmt == 3) {
					JANUS_LOG(LOG_HUGE, "     #%d RPSI -- PSFB (206)\n", pno);
				} else if(fmt == 4) {	/* rfc5104 */
					/* FIR: http://tools.ietf.org/html/rfc5104#section-4.3.1.1 */
					JANUS_LOG(LOG_HUGE, "     #%d FIR -- PSFB (206)\n", pno);
					if(fixssrc && newssrcr) {
						rtcpfb->media = htonl(newssrcr);
					}
					if(fixssrc && newssrcr) {
						uint32_t *ssrc = (uint32_t *)rtcpfb->fci;
						*ssrc = htonl(newssrcr);
					}
				} else if(fmt == 5) {	/* rfc5104 */
					/* FIR: http://tools.ietf.org/html/rfc5104#section-4.3.2.1 */
					JANUS_LOG(LOG_HUGE, "     #%d PLI -- TSTR (206)\n", pno);
					if(fixssrc && newssrcr) {
						uint32_t *ssrc = (uint32_t *)rtcpfb->fci;
						*ssrc = htonl(newssrcr);
					}
				} else if(fmt == 15) {
					//~ JANUS_LOG(LOG_HUGE, "       -- This is a AFB!\n");
					rtcp_fb *rtcpfb = (rtcp_fb *)rtcp;
					if(fixssrc && newssrcr) {
						rtcpfb->ssrc = htonl(newssrcr);
						rtcpfb->media = 0;
					}
					rtcp_remb *remb = (rtcp_remb *)rtcpfb->fci;
					if(remb->id[0] == 'R' && remb->id[1] == 'E' && remb->id[2] == 'M' && remb->id[3] == 'B') {
						JANUS_LOG(LOG_HUGE, "     #%d REMB -- PSFB (206)\n", pno);
						if(fixssrc && newssrcr) {
							remb->ssrc[0] = htonl(newssrcr);
						}
						/* FIXME From rtcp_utility.cc */
						unsigned char *_ptrRTCPData = (unsigned char *)remb;
						_ptrRTCPData += 4;	// Skip unique identifier and num ssrc
						//~ JANUS_LOG(LOG_HUGE, " %02X %02X %02X %02X\n", _ptrRTCPData[0], _ptrRTCPData[1], _ptrRTCPData[2], _ptrRTCPData[3]);
						uint8_t numssrc = (_ptrRTCPData[0]);
						uint8_t brExp = (_ptrRTCPData[1] >> 2) & 0x3F;
						uint32_t brMantissa = (_ptrRTCPData[1] & 0x03) << 16;
						brMantissa += (_ptrRTCPData[2] << 8);
						brMantissa += (_ptrRTCPData[3]);
						uint32_t bitRate = brMantissa << brExp;
						JANUS_LOG(LOG_HUGE, "       -- -- -- REMB: %u * 2^%u = %"SCNu32" (%d SSRCs, %u)\n",
							brMantissa, brExp, bitRate, numssrc, ntohl(remb->ssrc[0]));
					} else {
						JANUS_LOG(LOG_HUGE, "     #%d AFB ?? -- PSFB (206)\n", pno);
					}
				} else {
					JANUS_LOG(LOG_HUGE, "     #%d ?? -- PSFB (206, fmt=%d)\n", pno, fmt);
				}
				if(fixssrc && newssrcl) {
					rtcpfb->ssrc = htonl(newssrcl);
				}
				break;
			}
			case RTCP_XR: {
				/* XR, extended reports (rfc3611) */
				rtcp_xr *xr = (rtcp_xr *)rtcp;
				if(fixssrc && newssrcl) {
					xr->ssrc = htonl(newssrcl);
				}
				/* TODO Fix report blocks too, once we support them */
				break;
			}
			default:
				JANUS_LOG(LOG_ERR, "     Unknown RTCP PT %d\n", rtcp->type);
				break;
		}
		/* Is this a compound packet? */
		int length = ntohs(rtcp->length);
		JANUS_LOG(LOG_HUGE, "       RTCP PT %d, length: %d bytes\n", rtcp->type, length*4+4);
		if(length == 0) {
			//~ JANUS_LOG(LOG_HUGE, "  0-length, end of compound packet\n");
			break;
		}
		total -= length*4+4;
		//~ JANUS_LOG(LOG_HUGE, "     Packet has length %d (%d bytes, %d remaining), moving to next one...\n", length, length*4+4, total);
		if(total <= 0) {
			JANUS_LOG(LOG_HUGE, "  End of compound packet\n");
			break;
		}
		rtcp = (rtcp_header *)((uint32_t*)rtcp + length + 1);
	}
	return 0;
}

char *janus_rtcp_filter(char *packet, int len, int *newlen) {
	if(packet == NULL || len <= 0 || newlen == NULL)
		return NULL;
	*newlen = 0;
	rtcp_header *rtcp = (rtcp_header *)packet;
	if(rtcp->version != 2)
		return NULL;
	char *filtered = NULL;
	int total = len, length = 0, bytes = 0;
	/* Iterate on the compound packets */
	gboolean keep = TRUE;
	while(rtcp) {
		keep = TRUE;
		length = ntohs(rtcp->length);
		if(length == 0)
			break;
		bytes = length*4+4;
		switch(rtcp->type) {
			case RTCP_SR:
			case RTCP_RR:
			case RTCP_SDES:
				/* These are packets we generate ourselves, so remove them */
				keep = FALSE;
				break;
			case RTCP_BYE:
			case RTCP_APP:
			case RTCP_FIR:
			case RTCP_PSFB:
				break;
			case RTCP_RTPFB:
				if(rtcp->rc == 1) {
					/* We handle NACKs ourselves as well, remove this too */
					keep = FALSE;
					break;
				}
				break;
			case RTCP_XR:
				/* FIXME We generate RR/SR ourselves, so remove XR */
				keep = FALSE;
				break;
			default:
				JANUS_LOG(LOG_ERR, "Unknown RTCP PT %d\n", rtcp->type);
				/* FIXME Should we allow this to go through instead? */
				keep = FALSE;
				break;
		}
		if(keep) {
			/* Keep this packet */
			if(filtered == NULL)
				filtered = g_malloc0(total);
			memcpy(filtered+*newlen, (char *)rtcp, bytes);
			*newlen += bytes;
		}
		total -= bytes;
		if(total <= 0)
			break;
		rtcp = (rtcp_header *)((uint32_t*)rtcp + length + 1);
	}
	return filtered;
}


int janus_rtcp_process_incoming_rtp(rtcp_context *ctx, char *packet, int len) {
	if(ctx == NULL || packet == NULL || len < 1)
		return -1;

	/* First of all, let's check if this is G.711: in case we may need to change the timestamp base */
	rtp_header *rtp = (rtp_header *)packet;
	int pt = rtp->type;
	if((pt == 0 || pt == 8) && (ctx->tb == 48000))
		ctx->tb = 8000;
	/* Now parse this RTP packet header and update the rtcp_context instance */
	uint16_t seq_number = ntohs(rtp->seq_number);
	if(ctx->base_seq == 0 && ctx->seq_cycle == 0)
		ctx->base_seq = seq_number;

	if(seq_number < ctx->last_seq_nr) {
		if(ctx->last_seq_nr - seq_number < 1000) {
			/* FIXME Just a retransmission, not a reset, ignore */
			return 0;
		}
		ctx->seq_cycle++;
	}
	ctx->last_seq_nr = seq_number;
	ctx->received++;
	uint32_t rtp_expected = 0x0;
	if(ctx->seq_cycle > 0) {
		rtp_expected = ctx->seq_cycle;
		rtp_expected = rtp_expected << 16;
	}
	rtp_expected = rtp_expected + 1 + seq_number - ctx->base_seq;
	ctx->lost = rtp_expected - ctx->received;
	ctx->expected = rtp_expected;

	uint64_t arrival = (janus_get_monotonic_time() * ctx->tb) / 1000000;
	uint64_t transit = arrival - ntohl(rtp->timestamp);
	uint64_t d = abs(transit - ctx->transit);
	ctx->transit = transit;
	ctx->jitter += (1./16.) * ((double)d  - ctx->jitter);

	/* RTP packet received: it means we can start sending RR */
	ctx->rtp_recvd = 1;

	return 0;
}


uint32_t janus_rtcp_context_get_lsr(rtcp_context *ctx) {
	return ctx ? ctx->lsr : 0;
}

uint32_t janus_rtcp_context_get_lost_all(rtcp_context *ctx, gboolean remote) {
	if(ctx == NULL)
		return 0;
	return remote ? ctx->lost_remote : ctx->lost;
}

static uint32_t janus_rtcp_context_get_lost(rtcp_context *ctx) {
	if(ctx == NULL)
		return 0;
	uint32_t lost;
	if(ctx->lost > 0x7FFFFF) {
		lost = 0x7FFFFF;
	} else {
		lost = ctx->lost;
	}
	return lost;
}

static uint32_t janus_rtcp_context_get_lost_fraction(rtcp_context *ctx) {
	if(ctx == NULL)
		return 0;
	uint32_t expected_interval = ctx->expected - ctx->expected_prior;
	uint32_t received_interval = ctx->received - ctx->received_prior;
	int32_t lost_interval = expected_interval - received_interval;
	uint32_t fraction;
	if(expected_interval == 0 || lost_interval <=0)
		fraction = 0;
	else
		fraction = (lost_interval << 8) / expected_interval;
	return fraction << 24;
}

uint32_t janus_rtcp_context_get_jitter(rtcp_context *ctx, gboolean remote) {
	if(ctx == NULL || ctx->tb == 0)
		return 0;
	return (uint32_t) floor((remote ? ctx->jitter_remote : ctx->jitter) * 1000.0 / ctx->tb);
}

int janus_rtcp_report_block(rtcp_context *ctx, report_block *rb) {
	if(ctx == NULL || rb == NULL)
		return -1;
	gint64 now = janus_get_monotonic_time();
	rb->jitter = htonl((uint32_t) ctx->jitter);
	rb->ehsnr = htonl((((uint32_t) 0x0 + ctx->seq_cycle) << 16) + ctx->last_seq_nr);
	uint32_t lost = janus_rtcp_context_get_lost(ctx);
	uint32_t fraction = janus_rtcp_context_get_lost_fraction(ctx);
	ctx->expected_prior = ctx->expected;
	ctx->received_prior = ctx->received;
	rb->flcnpl = htonl(lost | fraction);
	if(ctx->lsr > 0) {
		rb->lsr = htonl(ctx->lsr);
		rb->delay = htonl(((now - ctx->lsr_ts) / 1000000) << 16);
	} else {
		rb->lsr = 0;
		rb->delay = 0;
	}
	ctx->last_sent = now;
	return 0;
}


int janus_rtcp_has_bye(char *packet, int len) {
	gboolean got_bye = FALSE;
	/* Parse RTCP compound packet */
	rtcp_header *rtcp = (rtcp_header *)packet;
	if(rtcp->version != 2)
		return FALSE;
	int pno = 0, total = len;
	while(rtcp) {
		pno++;
		switch(rtcp->type) {
			case RTCP_BYE:
				got_bye = TRUE;
				break;
			default:
				break;
		}
		/* Is this a compound packet? */
		int length = ntohs(rtcp->length);
		if(length == 0)
			break;
		total -= length*4+4;
		if(total <= 0)
			break;
		rtcp = (rtcp_header *)((uint32_t*)rtcp + length + 1);
	}
	return got_bye ? TRUE : FALSE;
}

int janus_rtcp_has_fir(char *packet, int len) {
	gboolean got_fir = FALSE;
	/* Parse RTCP compound packet */
	rtcp_header *rtcp = (rtcp_header *)packet;
	if(rtcp->version != 2)
		return FALSE;
	int pno = 0, total = len;
	while(rtcp) {
		pno++;
		switch(rtcp->type) {
			case RTCP_FIR:
				got_fir = TRUE;
				break;
			default:
				break;
		}
		/* Is this a compound packet? */
		int length = ntohs(rtcp->length);
		if(length == 0)
			break;
		total -= length*4+4;
		if(total <= 0)
			break;
		rtcp = (rtcp_header *)((uint32_t*)rtcp + length + 1);
	}
	return got_fir ? TRUE : FALSE;
}

int janus_rtcp_has_pli(char *packet, int len) {
	gboolean got_pli = FALSE;
	/* Parse RTCP compound packet */
	rtcp_header *rtcp = (rtcp_header *)packet;
	if(rtcp->version != 2)
		return FALSE;
	int pno = 0, total = len;
	while(rtcp) {
		pno++;
		switch(rtcp->type) {
			case RTCP_PSFB: {
				gint fmt = rtcp->rc;
				if(fmt == 1)
					got_pli = TRUE;
				break;
			}
			default:
				break;
		}
		/* Is this a compound packet? */
		int length = ntohs(rtcp->length);
		if(length == 0)
			break;
		total -= length*4+4;
		if(total <= 0)
			break;
		rtcp = (rtcp_header *)((uint32_t*)rtcp + length + 1);
	}
	return got_pli ? TRUE : FALSE;
}

GSList *janus_rtcp_get_nacks(char *packet, int len) {
	if(packet == NULL || len == 0)
		return NULL;
	rtcp_header *rtcp = (rtcp_header *)packet;
	if(rtcp->version != 2)
		return NULL;
	/* FIXME Get list of sequence numbers we should send again */
	GSList *list = NULL;
	int total = len;
	while(rtcp) {
		if(rtcp->type == RTCP_RTPFB) {
			gint fmt = rtcp->rc;
			if(fmt == 1) {
				rtcp_fb *rtcpfb = (rtcp_fb *)rtcp;
				int nacks = ntohs(rtcp->length)-2;	/* Skip SSRCs */
				if(nacks > 0) {
					JANUS_LOG(LOG_DBG, "        Got %d nacks\n", nacks);
					rtcp_nack *nack = NULL;
					uint16_t pid = 0;
					uint16_t blp = 0;
					int i=0, j=0;
					char bitmask[20];
					for(i=0; i< nacks; i++) {
						nack = (rtcp_nack *)rtcpfb->fci + i;
						pid = ntohs(nack->pid);
						list = g_slist_append(list, GUINT_TO_POINTER(pid));
						blp = ntohs(nack->blp);
						memset(bitmask, 0, 20);
						for(j=0; j<16; j++) {
							bitmask[j] = (blp & ( 1 << j )) >> j ? '1' : '0';
							if((blp & ( 1 << j )) >> j)
								list = g_slist_append(list, GUINT_TO_POINTER(pid+j+1));
						}
						bitmask[16] = '\n';
						JANUS_LOG(LOG_DBG, "[%d] %"SCNu16" / %s\n", i, pid, bitmask);
					}
				}
			}
		}
		/* Is this a compound packet? */
		int length = ntohs(rtcp->length);
		if(length == 0)
			break;
		total -= length*4+4;
		if(total <= 0)
			break;
		rtcp = (rtcp_header *)((uint32_t*)rtcp + length + 1);
	}
	return list;
}

int janus_rtcp_remove_nacks(char *packet, int len) {
	if(packet == NULL || len == 0)
		return len;
	rtcp_header *rtcp = (rtcp_header *)packet;
	if(rtcp->version != 2)
		return len;
	/* Find the NACK message */
	char *nacks = NULL;
	int total = len, nacks_len = 0;
	while(rtcp) {
		if(rtcp->type == RTCP_RTPFB) {
			gint fmt = rtcp->rc;
			if(fmt == 1) {
				nacks = (char *)rtcp;
			}
		}
		/* Is this a compound packet? */
		int length = ntohs(rtcp->length);
		if(length == 0)
			break;
		if(nacks != NULL) {
			nacks_len = length*4+4;
			break;
		}
		total -= length*4+4;
		if(total <= 0)
			break;
		rtcp = (rtcp_header *)((uint32_t*)rtcp + length + 1);
	}
	if(nacks != NULL) {
		total = len - ((nacks-packet)+nacks_len);
		if(total < 0) {
			/* FIXME Should never happen, but you never know: do nothing */
			return len;
		} else if(total == 0) {
			/* NACK was the last compound packet, easy enough */
			return len-nacks_len;
		} else {
			/* NACK is between two compound packets, move them around */
			int i=0;
			for(i=0; i<total; i++)
				*(nacks+i) = *(nacks+nacks_len+i);
			return len-nacks_len;
		}
	}
	return len;
}

/* Query an existing REMB message */
uint32_t janus_rtcp_get_remb(char *packet, int len) {
	if(packet == NULL || len == 0)
		return 0;
	rtcp_header *rtcp = (rtcp_header *)packet;
	if(rtcp->version != 2)
		return 0;
	/* Get REMB bitrate, if any */
	int total = len;
	while(rtcp) {
		if(rtcp->type == RTCP_PSFB) {
			gint fmt = rtcp->rc;
			if(fmt == 15) {
				rtcp_fb *rtcpfb = (rtcp_fb *)rtcp;
				rtcp_remb *remb = (rtcp_remb *)rtcpfb->fci;
				if(remb->id[0] == 'R' && remb->id[1] == 'E' && remb->id[2] == 'M' && remb->id[3] == 'B') {
					/* FIXME From rtcp_utility.cc */
					unsigned char *_ptrRTCPData = (unsigned char *)remb;
					_ptrRTCPData += 4;	/* Skip unique identifier and num ssrc */
					//~ JANUS_LOG(LOG_VERB, " %02X %02X %02X %02X\n", _ptrRTCPData[0], _ptrRTCPData[1], _ptrRTCPData[2], _ptrRTCPData[3]);
					uint8_t brExp = (_ptrRTCPData[1] >> 2) & 0x3F;
					uint32_t brMantissa = (_ptrRTCPData[1] & 0x03) << 16;
					brMantissa += (_ptrRTCPData[2] << 8);
					brMantissa += (_ptrRTCPData[3]);
					uint32_t bitrate = brMantissa << brExp;
					JANUS_LOG(LOG_HUGE, "Got REMB bitrate %"SCNu32"\n", bitrate);
					return bitrate;
				}
			}
		}
		/* Is this a compound packet? */
		int length = ntohs(rtcp->length);
		if(length == 0)
			break;
		total -= length*4+4;
		if(total <= 0)
			break;
		rtcp = (rtcp_header *)((uint32_t*)rtcp + length + 1);
	}
	return 0;
}

/* Change an existing REMB message */
int janus_rtcp_cap_remb(char *packet, int len, uint32_t bitrate) {
	if(packet == NULL || len == 0)
		return -1;
	rtcp_header *rtcp = (rtcp_header *)packet;
	if(rtcp->version != 2)
		return -2;
	if(bitrate == 0)
		return 0;	/* No need to cap */
	/* Cap REMB bitrate */
	int total = len;
	while(rtcp) {
		if(rtcp->type == RTCP_PSFB) {
			gint fmt = rtcp->rc;
			if(fmt == 15) {
				rtcp_fb *rtcpfb = (rtcp_fb *)rtcp;
				rtcp_remb *remb = (rtcp_remb *)rtcpfb->fci;
				if(remb->id[0] == 'R' && remb->id[1] == 'E' && remb->id[2] == 'M' && remb->id[3] == 'B') {
					/* FIXME From rtcp_utility.cc */
					unsigned char *_ptrRTCPData = (unsigned char *)remb;
					_ptrRTCPData += 4;	/* Skip unique identifier and num ssrc */
					//~ JANUS_LOG(LOG_VERB, " %02X %02X %02X %02X\n", _ptrRTCPData[0], _ptrRTCPData[1], _ptrRTCPData[2], _ptrRTCPData[3]);
					uint8_t brExp = (_ptrRTCPData[1] >> 2) & 0x3F;
					uint32_t brMantissa = (_ptrRTCPData[1] & 0x03) << 16;
					brMantissa += (_ptrRTCPData[2] << 8);
					brMantissa += (_ptrRTCPData[3]);
					uint32_t origbitrate = brMantissa << brExp;
					if(origbitrate > bitrate) {
						JANUS_LOG(LOG_HUGE, "Got REMB bitrate %"SCNu32", need to cap it to %"SCNu32"\n", origbitrate, bitrate);
						JANUS_LOG(LOG_HUGE, "  >> %u * 2^%u = %"SCNu32"\n", brMantissa, brExp, origbitrate);
						/* bitrate --> brexp/brmantissa */
						uint8_t b = 0;
						uint8_t newbrexp = 0;
						uint32_t newbrmantissa = 0;
						for(b=0; b<32; b++) {
							if(bitrate <= ((uint32_t) 0x3FFFF << b)) {
								newbrexp = b;
								break;
							}
						}
						if(b > 31)
							b = 31;
						newbrmantissa = bitrate >> b;
						JANUS_LOG(LOG_HUGE, "new brexp:      %"SCNu8"\n", newbrexp);
						JANUS_LOG(LOG_HUGE, "new brmantissa: %"SCNu32"\n", newbrmantissa);
						/* FIXME From rtcp_sender.cc */
						_ptrRTCPData[1] = (uint8_t)((newbrexp << 2) + ((newbrmantissa >> 16) & 0x03));
						_ptrRTCPData[2] = (uint8_t)(newbrmantissa >> 8);
						_ptrRTCPData[3] = (uint8_t)(newbrmantissa);
					}
				}
			}
		}
		/* Is this a compound packet? */
		int length = ntohs(rtcp->length);
		if(length == 0)
			break;
		total -= length*4+4;
		if(total <= 0)
			break;
		rtcp = (rtcp_header *)((uint32_t*)rtcp + length + 1);
	}
	return 0;
}

/* Generate a new SDES message */
int janus_rtcp_sdes(char *packet, int len, const char *cname, int cnamelen) {
	if(packet == NULL || len <= 0 || cname == NULL || cnamelen <= 0)
		return -1;
	memset(packet, 0, len);
	rtcp_header *rtcp = (rtcp_header *)packet;
	/* Set header */
	rtcp->version = 2;
	rtcp->type = RTCP_SDES;
	rtcp->rc = 1;
	int plen = 8;	/* Header + chunk + item header */
	plen += cnamelen+2;
	if((cnamelen+2)%4)	/* Account for padding */
		plen += 4;
	if(len < plen) {
		JANUS_LOG(LOG_ERR, "Buffer too small for SDES message: %d < %d\n", len, plen);
		return -1;
	}
	rtcp->length = htons((plen/4)-1);
	/* Now set SDES stuff */
	rtcp_sdes *rtcpsdes = (rtcp_sdes *)rtcp;
	rtcpsdes->item.type = 1;
	rtcpsdes->item.len = cnamelen;
	memcpy(rtcpsdes->item.content, cname, cnamelen);
	return plen;
}

/* Generate a new REMB message */
<<<<<<< HEAD
int janus_rtcp_remb(char *packet, int len, uint64_t bitrate) {
	/* By default we assume a single SSRC will be set */
	return janus_rtcp_remb_ssrcs(packet, len, bitrate, 1);
}

int janus_rtcp_remb_ssrcs(char *packet, int len, uint64_t bitrate, uint8_t numssrc) {
	if(packet == NULL || numssrc == 0)
		return -1;
	int min_len = 20 + numssrc*4;
	if(len < min_len)
=======
int janus_rtcp_remb(char *packet, int len, uint32_t bitrate) {
	if(packet == NULL || len != 24)
>>>>>>> 5f5b80da
		return -1;
	memset(packet, 0, len);
	rtcp_header *rtcp = (rtcp_header *)packet;
	/* Set header */
	rtcp->version = 2;
	rtcp->type = RTCP_PSFB;
	rtcp->rc = 15;
	rtcp->length = htons((min_len/4)-1);
	/* Now set REMB stuff */
	rtcp_fb *rtcpfb = (rtcp_fb *)rtcp;
	rtcp_remb *remb = (rtcp_remb *)rtcpfb->fci;
	remb->id[0] = 'R';
	remb->id[1] = 'E';
	remb->id[2] = 'M';
	remb->id[3] = 'B';
	/* bitrate --> brexp/brmantissa */
	uint8_t b = 0;
	uint8_t newbrexp = 0;
	uint32_t newbrmantissa = 0;
	for(b=0; b<32; b++) {
		if(bitrate <= ((uint32_t) 0x3FFFF << b)) {
			newbrexp = b;
			break;
		}
	}
	if(b > 31)
		b = 31;
	newbrmantissa = bitrate >> b;
	/* FIXME From rtcp_sender.cc */
	unsigned char *_ptrRTCPData = (unsigned char *)remb;
	_ptrRTCPData += 4;	/* Skip unique identifier */
	_ptrRTCPData[0] = numssrc;
	_ptrRTCPData[1] = (uint8_t)((newbrexp << 2) + ((newbrmantissa >> 16) & 0x03));
	_ptrRTCPData[2] = (uint8_t)(newbrmantissa >> 8);
	_ptrRTCPData[3] = (uint8_t)(newbrmantissa);
<<<<<<< HEAD
	JANUS_LOG(LOG_HUGE, "[REMB] bitrate=%"SCNu64" (%d bytes)\n", bitrate, 4*(ntohs(rtcp->length)+1));
	return min_len;
=======
	JANUS_LOG(LOG_HUGE, "[REMB] bitrate=%"SCNu32" (%d bytes)\n", bitrate, 4*(ntohs(rtcp->length)+1));
	return 24;
>>>>>>> 5f5b80da
}

/* Generate a new FIR message */
int janus_rtcp_fir(char *packet, int len, int *seqnr) {
	if(packet == NULL || len != 20 || seqnr == NULL)
		return -1;
	memset(packet, 0, len);
	rtcp_header *rtcp = (rtcp_header *)packet;
	*seqnr = *seqnr + 1;
	if(*seqnr < 0 || *seqnr >= 256)
		*seqnr = 0;	/* Reset sequence number */
	/* Set header */
	rtcp->version = 2;
	rtcp->type = RTCP_PSFB;
	rtcp->rc = 4;	/* FMT=4 */
	rtcp->length = htons((len/4)-1);
	/* Now set FIR stuff */
	rtcp_fb *rtcpfb = (rtcp_fb *)rtcp;
	rtcp_fir *fir = (rtcp_fir *)rtcpfb->fci;
	fir->seqnr = htonl(*seqnr << 24);	/* FCI: Sequence number */
	JANUS_LOG(LOG_HUGE, "[FIR] seqnr=%d (%d bytes)\n", *seqnr, 4*(ntohs(rtcp->length)+1));
	return 20;
}

/* Generate a new legacy FIR message */
int janus_rtcp_fir_legacy(char *packet, int len, int *seqnr) {
	/* FIXME Right now, this is identical to the new FIR, with the difference that we use 192 as PT */
	if(packet == NULL || len != 20 || seqnr == NULL)
		return -1;
	memset(packet, 0, len);
	rtcp_header *rtcp = (rtcp_header *)packet;
	*seqnr = *seqnr + 1;
	if(*seqnr < 0 || *seqnr >= 256)
		*seqnr = 0;	/* Reset sequence number */
	/* Set header */
	rtcp->version = 2;
	rtcp->type = RTCP_FIR;
	rtcp->rc = 4;	/* FMT=4 */
	rtcp->length = htons((len/4)-1);
	/* Now set FIR stuff */
	rtcp_fb *rtcpfb = (rtcp_fb *)rtcp;
	rtcp_fir *fir = (rtcp_fir *)rtcpfb->fci;
	fir->seqnr = htonl(*seqnr << 24);	/* FCI: Sequence number */
	JANUS_LOG(LOG_HUGE, "[FIR] seqnr=%d (%d bytes)\n", *seqnr, 4*(ntohs(rtcp->length)+1));
	return 20;
}

/* Generate a new PLI message */
int janus_rtcp_pli(char *packet, int len) {
	if(packet == NULL || len != 12)
		return -1;
	memset(packet, 0, len);
	rtcp_header *rtcp = (rtcp_header *)packet;
	/* Set header */
	rtcp->version = 2;
	rtcp->type = RTCP_PSFB;
	rtcp->rc = 1;	/* FMT=1 */
	rtcp->length = htons((len/4)-1);
	return 12;
}

/* Generate a new NACK message */
int janus_rtcp_nacks(char *packet, int len, GSList *nacks) {
	if(packet == NULL || len < 16 || nacks == NULL)
		return -1;
	memset(packet, 0, len);
	rtcp_header *rtcp = (rtcp_header *)packet;
	/* Set header */
	rtcp->version = 2;
	rtcp->type = RTCP_RTPFB;
	rtcp->rc = 1;	/* FMT=1 */
	/* Now set NACK stuff */
	rtcp_fb *rtcpfb = (rtcp_fb *)rtcp;
	rtcp_nack *nack = (rtcp_nack *)rtcpfb->fci;
	/* FIXME We assume the GSList list is already ordered... */
	guint16 pid = GPOINTER_TO_UINT(nacks->data);
	nack->pid = htons(pid);
	nacks = nacks->next;
	int words = 3;
	while(nacks) {
		guint16 npid = GPOINTER_TO_UINT(nacks->data);
		if(npid-pid < 1) {
			JANUS_LOG(LOG_HUGE, "Skipping PID to NACK (%"SCNu16" already added)...\n", npid);
		} else if(npid-pid > 16) {
			/* We need a new block: this sequence number will be its root PID */
			JANUS_LOG(LOG_HUGE, "Adding another block of NACKs (%"SCNu16"-%"SCNu16" > %"SCNu16")...\n", npid, pid, npid-pid);
			words++;
			if(len < (words*4+4)) {
				JANUS_LOG(LOG_ERR, "Buffer too small: %d < %d (at least %d NACK blocks needed)\n", len, words*4+4, words);
				return -1;
			}
			char *new_block = packet + words*4;
			nack = (rtcp_nack *)new_block;
			pid = GPOINTER_TO_UINT(nacks->data);
			nack->pid = htons(pid);
		} else {
			uint16_t blp = ntohs(nack->blp);
			blp |= 1 << (npid-pid-1);
			nack->blp = htons(blp);
		}
		nacks = nacks->next;
	}
	rtcp->length = htons(words);
	return words*4+4;
}<|MERGE_RESOLUTION|>--- conflicted
+++ resolved
@@ -872,21 +872,16 @@
 }
 
 /* Generate a new REMB message */
-<<<<<<< HEAD
-int janus_rtcp_remb(char *packet, int len, uint64_t bitrate) {
+int janus_rtcp_remb(char *packet, int len, uint32_t bitrate) {
 	/* By default we assume a single SSRC will be set */
 	return janus_rtcp_remb_ssrcs(packet, len, bitrate, 1);
 }
 
-int janus_rtcp_remb_ssrcs(char *packet, int len, uint64_t bitrate, uint8_t numssrc) {
+int janus_rtcp_remb_ssrcs(char *packet, int len, uint32_t bitrate, uint8_t numssrc) {
 	if(packet == NULL || numssrc == 0)
 		return -1;
 	int min_len = 20 + numssrc*4;
 	if(len < min_len)
-=======
-int janus_rtcp_remb(char *packet, int len, uint32_t bitrate) {
-	if(packet == NULL || len != 24)
->>>>>>> 5f5b80da
 		return -1;
 	memset(packet, 0, len);
 	rtcp_header *rtcp = (rtcp_header *)packet;
@@ -922,13 +917,8 @@
 	_ptrRTCPData[1] = (uint8_t)((newbrexp << 2) + ((newbrmantissa >> 16) & 0x03));
 	_ptrRTCPData[2] = (uint8_t)(newbrmantissa >> 8);
 	_ptrRTCPData[3] = (uint8_t)(newbrmantissa);
-<<<<<<< HEAD
-	JANUS_LOG(LOG_HUGE, "[REMB] bitrate=%"SCNu64" (%d bytes)\n", bitrate, 4*(ntohs(rtcp->length)+1));
+	JANUS_LOG(LOG_HUGE, "[REMB] bitrate=%"SCNu32" (%d bytes)\n", bitrate, 4*(ntohs(rtcp->length)+1));
 	return min_len;
-=======
-	JANUS_LOG(LOG_HUGE, "[REMB] bitrate=%"SCNu32" (%d bytes)\n", bitrate, 4*(ntohs(rtcp->length)+1));
-	return 24;
->>>>>>> 5f5b80da
 }
 
 /* Generate a new FIR message */
